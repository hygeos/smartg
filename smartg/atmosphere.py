#!/usr/bin/env python
# -*- coding: utf-8 -*-


from __future__ import print_function, division, absolute_import
import numpy as np
from os.path import join, dirname, exists, basename
from glob import glob
from luts.luts import MLUT, LUT, Idx, read_mlut, read_mlut_hdf5
from smartg.tools.phase import calc_iphase
try:
    from smartg.tools.third_party_utils import change_altitude_grid
except ModuleNotFoundError:
    pass
from scipy.interpolate import interp1d
from scipy.integrate import simpson
from scipy import constants
from scipy.constants import speed_of_light, Planck, Boltzmann
from smartg.bandset import BandSet
from smartg.config import dir_libradtran_atmmod
from smartg.config import dir_auxdata
import warnings
import sys
import pandas as pd
if sys.version_info[:2] >= (3, 0):
    xrange = range

import h5py
import xarray



class AerOPAC(object):
    """
    Initialize the Aerosol OPAC model

    Parameters
    ----------
    filename : str
        Complete path to the aerosol file or filename for aerosols located in "auxdata/aerosols/OPAC/mixtures/".  
        Available auxdata aerosols: antarctic, antarctic_spheric, arctic, continental_average,  
        continental_clean, continental_polluted, desert, desert_spheric, maritime_clean,  
        maritime_polluted, mineral_transported, maritime_tropical and urban
    tau_ref : float
        Optical thickness at reference wavelength w_ref
    w_ref : float
        Wavelength in nanometers at reference optical depth tau_ref
<<<<<<< HEAD
    H_mix_min/max : float, optional
        Force min and max altitude of the mixture
    H_free_min/max : float, optional
        Force min and max altitude of free troposphere
    H_stra_min/max : float, optional
        Force min and max altitude of stratosphere
    ssa : float | list | 1-D ndarray | 2-D ndarray | LUT
        Force particle single scattering albedo. If a list is given, it will be converted into an ndarray.
=======
    H_mix_min : float, optional
        Force min altitude of the mixture
    H_mix_max : float, optional
        Force max altitude of the mixture
    H_free_min : float, optional
        Force min altitude of the free troposphere
    H_free_max : float, optional
        Force max altitude of the free troposphere
    H_stra_min : float, optional
        Force min altitude of the stratosphere
    H_stra_max : float, optional
        Force max altitude of the stratosphere
    Z_mix : float, optional
        Force scale height (see notes) of the mixture
    Z_free : float, optional
        Force scale height (see notes) of the free troposphere
    Z_stra : float, optional
        Force scale height (see notes) of the stratosphere
    ssa : float | np.ndarray
        Force particle single scattering albedo (scalar or 1-d array-like for multichromatic)
>>>>>>> 13a9c9be
    phase : luts.LUT, optional
        Phase matrix F as function of humidity, wavelength, stoke components and scattering angle    
        The variable names must be: hum (humidity), wav (wavelength), stk (stoke components) and  
        theta (scattering angle)  
        And stoke components (IQUV convention) must be given in the folowing order: 
        - F11, F21, F33 and F34 for spherical aerosols
        - F11, F21, F33, F34, F22 and F44 for non spherical aerosols
    rh_mix/free/stra : float, optional
        Force relative humidity of mixture/free tropo/strato

    Notes
    -----
    The scale height (see Hess et al. 2004) is the variable Z in the following equation:

    - :math:`N(h) = N(0)exp(-h/Z)`

    with N the number density and h the altitude

    Examples
    --------
    >>> from smartg.atmosphere import AerOPAC
    >>> aer_mc = AeroOPAC('maritime_clean', 0.1, 550.)
    >>> aer_mc.mixture.describe()
    <luts.luts.MLUT object at 0x7fbadd61d250>
    Datasets:
    [0] ext (float32 in [0.00384, 0.485]), axes=('hum', 'wav')
        Attributes:
        _FillValue: nan
        description: extinction coefficient in km^-1
    [1] ssa (float32 in [0.436, 1]), axes=('hum', 'wav')
        Attributes:
        _FillValue: nan
        description: single scattering albedo
    [2] phase (float32 in [-0.818, 5.79e+03]), axes=('hum', 'wav', 'stk', 'theta')
        Attributes:
        _FillValue: nan
        description: scattering phase matrix
    Axes:
    [0] hum: 8 values in [0.0, 99.0]
    [1] wav: 26 values in [250, 4500]
    [2] theta: 1801 values in [0.0, 180.0]
    Attributes:
    name : maritime_clean
    H_mix_min : 0
    H_mix_max : 2
    H_free_min : 2
    H_free_max : 12
    H_stra_min : 12
    H_stra_max : 35
    Z_mix : 1
    Z_free : 8
    Z_stra : 99
    date : 2024-03-19
    source : Created by HYGEOS using MOPSMAP v1.0.
    <luts.luts.MLUT at 0x7fbadd61d250>
    """

    def __init__(self, filename, tau_ref, w_ref, H_mix_min=None, H_mix_max=None, 
                 H_free_min=None, H_free_max=None, H_stra_min=None, H_stra_max=None,
                 Z_mix=None, Z_free=None, Z_stra=None, ssa=None, phase=None,
                 rh_mix=None, rh_free=None, rh_stra=None):
        
        self.tau_ref = tau_ref
        if (np.isscalar(w_ref) or
            (isinstance(w_ref, np.ndarray) and w_ref.ndim == 0) ) : self.w_ref = np.array([w_ref])
        else                                                      : self.w_ref = np.array(w_ref)
        self._phase = phase

        if ssa is None : self.ssa = None
        else           :
            if (isinstance(ssa, list)) :
                ssa = np.array(ssa)
            if ( np.isscalar(ssa)                                 or
                 (isinstance(ssa, np.ndarray) and (ssa.ndim <=2)) or
                 isinstance(ssa, LUT) ):
                self.ssa = ssa
            else:
                raise ValueError ("The ssa variable must a scalar, a list, an ndarray of dim <= 2, or a LUT.")

        if dirname(filename) == '' : self.filename = join(dir_auxdata, 'aerosols/OPAC/mixtures', filename)
        else                       : self.filename = filename
        if ("_sol" not in filename) and (not filename.endswith('.nc')) : self.filename = self.filename + '_sol.nc'
        elif (not filename.endswith('.nc'))                            : self.filename += '.nc'

        assert exists(self.filename), '{} does not exist'.format(self.filename)

        self.mixture = read_mlut(self.filename)
<<<<<<< HEAD

=======
>>>>>>> 13a9c9be
        # check if hum dim size == 1 (to avoid lut sub bug)
        if (self.mixture.axes['hum'].size == 1):
            from copy import deepcopy
            from luts.luts import merge
            hum_v1 = self.mixture.axes['hum'][0]
            hum_v2 = hum_v1 + 1
<<<<<<< HEAD
            m1 = deepcopy(self.mixture).sub({'hum':0})
=======
            m1 = deepcopy(self.mixture).sub({'hum':0.})
>>>>>>> 13a9c9be
            m2 = deepcopy(m1)
            m1.set_attr('hum',hum_v1)
            m2.set_attr('hum',hum_v2)
            m3 = merge([m1,m2], ['hum'])
            self.mixture = m3
<<<<<<< HEAD

=======
>>>>>>> 13a9c9be
        self.hum_or_reff = "hum"
        self.free_tropo = None
        self.strato = None

        if H_mix_min is None : H_mix_min = float(self.mixture.attrs['H_mix_min'])
        if H_mix_max is None : H_mix_max = float(self.mixture.attrs['H_mix_max'])
        if H_free_min is None : H_free_min = float(self.mixture.attrs['H_free_min'])
        if H_free_max is None : H_free_max = float(self.mixture.attrs['H_free_max'])
        if H_stra_min is None : H_stra_min = float(self.mixture.attrs['H_stra_min'])
        if H_stra_max is None : H_stra_max = float(self.mixture.attrs['H_stra_max'])

        if Z_mix is None : Z_mix = float(self.mixture.attrs['Z_mix'])
        if Z_free is None : Z_free = float(self.mixture.attrs['Z_free'])
        if Z_stra is None :
            if self.mixture.attrs['Z_stra'] == '99' : Z_stra = 1e6 # -> OPAC Z=99 for constant vertical dist
            else                                    : Z_stra = float(self.mixture.attrs['Z_stra'])


        self.force_rh = [rh_mix, rh_free, rh_stra]
        self.vert_content = []
        self.H_min = []
        self.H_max =[]
        self.Z_sh =[]

        if (H_mix_max-H_mix_min > 1e-6):
            self.vert_content.append(self.mixture)
            self.H_min.append(H_mix_min)
            self.H_max.append(H_mix_max)
            self.Z_sh.append(Z_mix)
        if (H_free_max-H_free_min > 1e-6):
            filename_tmp = join(dir_auxdata, 'aerosols/OPAC/free_troposphere/free_troposphere_sol.nc')
            self.free_tropo = read_mlut(filename_tmp)
<<<<<<< HEAD

=======
>>>>>>> 13a9c9be
            # check we have the same wl dim than previous aer pro in vert_content
            if len(self.vert_content) > 0:
                aer_prev = self.vert_content[-1]
                w_cur = self.free_tropo.axes['wav']
                w_prev = aer_prev.axes['wav']
                nwcur = len(w_cur)
                nwprev = len(w_prev)
                if (nwcur != nwprev or (nwcur == nwprev and not np.array_equal(w_cur, w_prev)) ):
                    self.free_tropo = self.free_tropo.sub({'wav': Idx(w_prev, fill_value='extrema,warn')})
<<<<<<< HEAD

=======
>>>>>>> 13a9c9be
            self.vert_content.append(self.free_tropo)
            self.H_min.append(H_free_min)
            self.H_max.append(H_free_max)
            self.Z_sh.append(Z_free)
        if (H_stra_max-H_stra_min > 1e-6):
            filename_tmp = join(dir_auxdata, 'aerosols/OPAC/stratosphere/stratosphere_sol.nc')
            self.strato = read_mlut(filename_tmp)
<<<<<<< HEAD

=======
>>>>>>> 13a9c9be
            # check we have the same wl dim than previous aer pro in vert_content
            if len(self.vert_content) > 0:
                aer_prev = self.vert_content[-1]
                w_cur = self.strato.axes['wav']
                w_prev = aer_prev.axes['wav']
                nwcur = len(w_cur)
                nwprev = len(w_prev)
                if (nwcur != nwprev or (nwcur == nwprev and not np.array_equal(w_cur, w_prev)) ):
                    self.strato = self.strato.sub({'wav': Idx(w_prev, fill_value='extrema,warn')})
<<<<<<< HEAD

=======
>>>>>>> 13a9c9be
            self.vert_content.append(self.strato)
            self.H_min.append(H_stra_min)
            self.H_max.append(H_stra_max)
            self.Z_sh.append(Z_stra)
        
    def dtau_ssa(self, wav, Z, rh):
        dtau = np.zeros((len(wav), len(Z)), dtype=np.float32)
        dtau_ref = np.zeros((1, len(Z)), dtype=np.float32)
        ssa = np.zeros_like(dtau)

        if (self.hum_or_reff == 'hum'):
            hum_or_reff_val = rh
        elif (self.hum_or_reff == 'reff'):
            hum_or_reff_val = self.reff
        else:
            raise NameError("ext and ssa must varies as function of hum or reff.")
        
        if (np.isscalar(hum_or_reff_val) or
            (isinstance(hum_or_reff_val, np.ndarray) and hum_or_reff_val.ndim == 0) ) : hum_or_reff_val = np.array([hum_or_reff_val])
        else                                                                          : hum_or_reff_val = np.array(hum_or_reff_val)
        
        ext_ = np.zeros_like(dtau)
        ext_ref_ = np.zeros_like(dtau_ref)
        ssa_ = np.zeros_like(dtau)
        for icont, cont in enumerate(self.vert_content):
            if ((self.hum_or_reff == 'hum') and (self.force_rh[icont] is not None)) : rh_reff = np.full_like(hum_or_reff_val, self.force_rh[icont])
            else                                                                    : rh_reff = hum_or_reff_val
            if (len(rh_reff) == 1):
                ext_tmp = cont['ext'].swapaxes(self.hum_or_reff, 'wav').sub()[:,Idx(rh_reff[:], fill_value='extrema,warn')][Idx(wav),:]
                ext_ref_tmp = cont['ext'].swapaxes(self.hum_or_reff, 'wav').sub()[:,Idx(rh_reff[:], fill_value='extrema,warn')][Idx(self.w_ref),:]
                ssa_tmp = cont['ssa'].swapaxes(self.hum_or_reff, 'wav').sub()[:,Idx(rh_reff[:], fill_value='extrema,warn')][Idx(wav),:]
                for iz in range (0, len(Z)):
                    ext_[:,iz] = ext_tmp[:,0]
                    ext_ref_[:,iz] = ext_ref_tmp[:,0]
                    ssa_[:,iz] = ssa_tmp[:,0]
            else:      
                ext_ = cont['ext'].swapaxes(self.hum_or_reff, 'wav').sub()[:,Idx(rh_reff[:], fill_value='extrema,warn')][Idx(wav),:]
                ext_ref_ = cont['ext'].swapaxes(self.hum_or_reff, 'wav').sub()[:,Idx(rh_reff[:], fill_value='extrema,warn')][Idx(self.w_ref),:]
                ssa_ = cont['ssa'].swapaxes(self.hum_or_reff, 'wav').sub()[:,Idx(rh_reff[:], fill_value='extrema,warn')][Idx(wav),:]
            dtau_ = np.zeros_like(dtau)
            dtau_ref_ = np.zeros_like(dtau_ref)
            h1 = np.maximum(self.H_min[icont], Z[1:])
            h2 = np.minimum(self.H_max[icont], Z[:-1])
            cond = h2>h1
            dtau_[:,1:][:,cond] = ext_[:,1:][:,cond] * get_aer_dist_integral(self.Z_sh[icont], h1[cond], h2[cond])
            dtau += dtau_
            ssa += dtau_*ssa_
            dtau_ref_[:,1:][:,cond] = ext_ref_[:,1:][:,cond] * get_aer_dist_integral(self.Z_sh[icont], h1[cond], h2[cond])
            dtau_ref += dtau_ref_

        ssa[dtau!=0] /= dtau[dtau!=0]

        #apply scaling factor to get the required optical thickness at the
        # specified wavelength or force tau for all wavelengths
        if self.tau_ref is not None: 
            if (isinstance(self.tau_ref, np.ndarray) and self.tau_ref.ndim == 0) or np.isscalar(self.tau_ref):
                dtau *= self.tau_ref/np.sum(dtau_ref)
            else:
                assert isinstance(self.tau_ref, LUT)
                dtau *= (self.tau_ref[Idx(wav)]/np.sum(dtau, axis=1))[:,None]

        # force ssa
        if self.ssa is not None:
            if np.isscalar(self.ssa): # scalar
                ssa[:,:] = float(self.ssa)
            elif isinstance(self.ssa, np.ndarray): # ndarray with dim <= 2
                if self.ssa.ndim == 0: ssa[:,:] = self.ssa
                elif self.ssa.ndim == 1: ssa[:,:] = self.ssa[:,None] # If 1d array -> wl considered constant
                elif self.ssa.ndim == 2: ssa[:,:] = self.ssa[:,:]
            else: # LUT
                ssa[:,:] = self.ssa[Idx(wav)][:,None] # introduced by DR. Why only considering 1 wl?
        return dtau, ssa
    
    
    def phase(self, wav, Z, rh, NBTHETA=721, conv_Iparper=True):
        '''
        Phase function calculation at wavelength wav and altitudes Z
        relative humidity is rh
        angle resampling over NBTHETA angles
        '''

        if self._phase is not None:
            if self._phase.ndim == 2:
                # convert to 4-dim by inserting empty dimensions wav_phase
                # and z_phase
                assert self._phase.names == ['stk', 'theta_atm']
                pha = LUT(self._phase.data[None,None,:,:],
                          names = ['wav_phase', 'z_phase'] + self._phase.names,
                          axes = [np.array([wav[0]]), np.array([0.])] + self._phase.axes,
                         )

                return pha
            else:
                return self._phase

        theta = np.linspace(0., 180., num=NBTHETA)
        lam_tabulated = np.array(self.mixture.axis('wav'))
        nwav = len(wav)

        P_tot = 0.
        dssa = 0.
        for icont, cont in enumerate(self.vert_content):    
            # Number of independant components of the phase Matrix
            # Spheric particles -> 4, non spheric particles -> 6
            nphamat = cont['phase'].shape[2]

            if ( (np.max(wav) > np.max(lam_tabulated)) or
                (np.min(wav) < np.min(lam_tabulated)) ):
                phase_bis = cont['phase'].swapaxes('wav', self.hum_or_reff).sub()[Idx(wav),:,:,:]
            else:
                # The optimisation consists to not interpolate at all wavelengths of lam_tabulated,
                # but only the wavelengths of lam_tabulated closely in the range of np.min(wav) and np.max(wav)
                range_ind = np.array([np.argwhere((lam_tabulated <= np.min(wav)))[-1][0],
                                    np.argwhere((lam_tabulated >= np.max(wav)))[0][0]])
                ilam_tabulated = np.arange(len(lam_tabulated), dtype=int)
                ilam_opti = np.concatenate(np.argwhere((ilam_tabulated >= range_ind[0]) &
                                                    (ilam_tabulated <= range_ind[1])))

                if len(ilam_opti) > 1 : phase_bis = cont['phase'].swapaxes('wav', self.hum_or_reff).sub()[ilam_opti,:,:,:].sub()[Idx(wav),:,:,:]
                else                  : phase_bis = cont['phase'].swapaxes('wav', self.hum_or_reff).sub()[ilam_opti,:,:,:]

            if (NBTHETA != len(phase_bis.axes[3])): phase_bis = phase_bis.sub()[:,:,:,Idx(theta)]

            if (self.hum_or_reff == 'hum'):
                if (self.force_rh[icont] is not None) : hum_or_reff_val = np.full_like(rh, self.force_rh[icont])
                else                                  : hum_or_reff_val = rh

                P = LUT(
                    np.zeros((nwav, len(rh)-1, 6, NBTHETA), dtype='float32')+np.NaN,
                    axes=[wav, None, None, theta],
                    names=['wav_phase', 'z_phase', 'stk', 'theta_atm'],
                    )  # nlam_tabulated, nrh, stk, NBTHETA
                
                for irh_, rh_ in enumerate(hum_or_reff_val[1:]):
                    irh = Idx(rh_, fill_value='extrema')
                    #irh = Idx(rh_, fill_value='extrema')
                    P.data[:,irh_,0:nphamat,:] = phase_bis.sub()[:,irh,:,:].data
            elif (self.hum_or_reff == 'reff'):
                P = LUT(
                    np.zeros((nwav, 1, 6, NBTHETA), dtype='float32')+np.NaN,
                    axes=[wav, None, None, theta],
                    names=['wav_phase', 'z_phase', 'stk', 'theta_atm'],
                    )  # nlam_tabulated, nrh, stk, NBTHETA
                
                irh = Idx(self.reff).index(cont['phase'].axes[0])
                #irh = Idx(self.reff).index(cont['phase'].axes[0])
                P.data[:,0,0:nphamat,:] = phase_bis[:,irh,:,:].data
                hum_or_reff_val = self.reff
            else:
                raise NameError("Phase matrix must varies as function of hum or reff.")
            
            if (np.isscalar(hum_or_reff_val) or
            (isinstance(hum_or_reff_val, np.ndarray) and hum_or_reff_val.ndim == 0) ) : hum_or_reff_val = np.array([hum_or_reff_val])
            else                                                                      : hum_or_reff_val = np.array(hum_or_reff_val)

            if conv_Iparper:
                # convert I, Q into Ipar, Iper
                if (nphamat == 4): # spherical particles
                    P.data[:,:,4,:] = P.data[:,:,0,:].copy()
                    P.data[:,:,5,:] = P.data[:,:,2,:].copy()
                    P0 = P.data[:,:,0,:].copy()
                    P1 = P.data[:,:,1,:].copy()
                    P4 = P.data[:,:,4,:].copy()
                    P.data[:,:,0,:] = 0.5*(P0+2*P1+P4) # P11
                    P.data[:,:,1,:] = 0.5*(P0-P4)      # P12=P21
                    P.data[:,:,4,:] = 0.5*(P0-2*P1+P4) # P22
                elif (nphamat == 6): # non spherical particles
                    # note: the sign of P43/P34 affects only the sign of V,
                    # since V=0 for rayleigh scattering it does not matter 
                    P0 = P.data[:,:,0,:].copy()
                    P1 = P.data[:,:,1,:].copy()
                    P4 = P.data[:,:,4,:].copy()
                    P.data[:,:,0,:] = 0.5*(P0+2*P1+P4) # P11
                    P.data[:,:,1,:] = 0.5*(P0-P4)      # P12=P21
                    P.data[:,:,4,:] = 0.5*(P0-2*P1+P4) # P22

            dtau_ =  np.zeros((len(wav), len(Z)), dtype=np.float32)
            ext_ = np.zeros_like(dtau_)
            ssa_ = np.zeros_like(dtau_)
            if (len(hum_or_reff_val) == 1):
                ext_tmp = cont['ext'].swapaxes(self.hum_or_reff, 'wav').sub()[:,Idx(hum_or_reff_val[:], fill_value='extrema,warn')][Idx(wav),:]
                ssa_tmp = cont['ssa'].swapaxes(self.hum_or_reff, 'wav').sub()[:,Idx(hum_or_reff_val[:], fill_value='extrema,warn')][Idx(wav),:]
                for iz in range (0, len(Z)):
                    ext_[:,iz] = ext_tmp[:,0]
                    ssa_[:,iz] = ssa_tmp[:,0]
            else:      
                ext_ = cont['ext'].swapaxes(self.hum_or_reff, 'wav').sub()[:,Idx(hum_or_reff_val[:], fill_value='extrema,warn')][Idx(wav),:]
                ssa_ = cont['ssa'].swapaxes(self.hum_or_reff, 'wav').sub()[:,Idx(hum_or_reff_val[:], fill_value='extrema,warn')][Idx(wav),:]
            h1 = np.maximum(self.H_min[icont], Z[1:])
            h2 = np.minimum(self.H_max[icont], Z[:-1])
            cond = h2>h1
            dtau_[:,1:][:,cond] = ext_[:,1:][:,cond] * get_aer_dist_integral(self.Z_sh[icont], h1[cond], h2[cond])
            dssa_ = dtau_*ssa_ # NLAM, ALTITUDE
            dssa_ = dssa_[:,1:,None,None]
            dssa += dssa_
            P_tot+= P*dssa_

        
        with np.errstate(divide='ignore'):
            P_tot.data /= dssa
        P_tot.data[np.isnan(P_tot.data)] = 0.
        P_tot.axes[1] = Z[1:]
        return P_tot
    
    @staticmethod
    def list():
        '''
        list standard aerosol files in opac
        '''
        files = glob(join(dir_auxdata, 'aerosols/OPAC/mixtures/*.nc'))
        for ifile in range (0, len(files)):
            files[ifile] = basename(files[ifile]).replace('_sol.nc', '')
        return files


class Cloud(AerOPAC):
    """
    Initialize the cloud model

    Parameters
    ----------
    filename : str,
        Complete path to the cloud file or filename for clouds located in "auxdata/clouds/"  
        Available auxdata clouds: wc, ic_baum_ghm, ic_baum_asc and ic_baum_sc
    reff : float
        Effective radius in micrometers
    zmin : float,
        Minimum altitude of the cloud
    zmax : float,
        Maximum altitude of the cloud
    tau_ref : float,
        Optical thickness at reference wavelength w_ref
    w_ref : float
        Wavelength in nanometers at reference optical thickness tau_ref
    phase : luts.LUT, optional
        Phase matrix as function of effective radius, wavelength, stoke components and scattering angle    
        The variable names must be: reff (effective radius), wav (wavelength), stk (stoke components) and  
        theta (scattering angle)  
        And stoke components must be given in the folowing order: 
        - P11, P21, P33 and P34 for spherical clouds (i.e. water clouds)
        - P11, P21, P33, P34, P22 and P44 for non spherical clouds (i.e. ice clouds)

    Examples
    --------
    >>> from smartg.atmophere import Cloud
    >>> cld_wc = Cloud('wc', 12.68, 2, 3, 10., 550.)
    >>> cld_wc.mixture.describe(show_attrs=True)
    <luts.luts.MLUT object at 0x7fbb4c74eb10>
    Datasets:
    [0] phase (float32 in [-111, 3.05e+05]), axes=('reff', 'wav', 'stk', 'theta')
        Attributes:
        description: phase matrix integral normalized to 2. stk order: p11, p21, p33 and p34
    [1] ext (float64 in [123, 4.62e+03]), axes=('reff', 'wav')
        Attributes:
        description: extinction coefficient in km^-1
    [2] ssa (float64 in [0.476, 1]), axes=('reff', 'wav')
        Attributes:
        description: single scattering albedo
    Axes:
    [0] reff: 26 values in [5.0, 30.0]
    [1] wav: 209 values in [253.0570068359375, 4441.29296875]
    [2] stk: 4 values in [0, 3]
    [3] theta: 594 values in [0.0, 180.0]
    Attributes:
    veff : 0.1
    <luts.luts.MLUT at 0x7fbb4c74eb10>
    
    """

    def __init__(self, filename, reff, zmin, zmax, tau_ref, w_ref,
                 phase=None):
        self.reff = reff
        self.tau_ref = tau_ref
        if (np.isscalar(w_ref) or
            (isinstance(w_ref, np.ndarray) and w_ref.ndim == 0) ) : self.w_ref = np.array([w_ref])
        else                                                      : self.w_ref = np.array(w_ref)

        if dirname(filename) == '' : self.filename = join(dir_auxdata, 'clouds', filename)
        else                       : self.filename = filename
        if ("_sol" not in filename) and (not filename.endswith('.nc')) : self.filename = self.filename + '_sol.nc'
        elif (not filename.endswith('.nc'))                            : self.filename += '.nc'

        assert exists(self.filename), '{} does not exist'.format(self.filename)

        self.mixture = read_mlut(self.filename)
        self.hum_or_reff = "reff"
        self.free_tropo = None
        self.strato = None

        self.vert_content = []
        self.H_min = []
        self.H_max =[]
        self.Z_sh =[]

        if (zmax-zmin > 1e-6):
            self.vert_content.append(self.mixture)
            self.H_min.append(zmin)
            self.H_max.append(zmax)
            self.Z_sh.append(1e6) # constant dist

        self.ssa = None
        self._phase = phase

    @staticmethod
    def list():
        '''
        list standard aerosol files in opac
        '''
        files = glob(join(dir_auxdata, 'clouds/*.nc'))
        for ifile in range (0, len(files)):
            files[ifile] = basename(files[ifile]).replace('_sol.nc', '')
        return files
        

# ============ \ !! / ============
# Deprecated OPAC way
# ================================
class Species(object):
    '''
    Optical properties of one species

    List of species:
        inso.mie, miam.mie, miam_spheroids.tmatrix,
        micm.mie, micm_spheroids.tmatrix, minm.mie,
        minm_spheroids.tmatrix, mitr.mie,
        mitr_spheroids.tmatrix, soot.mie,
        ssam.mie, sscm.mie, suso.mie,
        waso.mie, wc.sol.mie
    '''
    def __init__(self, species, wav_clip=False):

        self.name = species
        self.wav_clip = wav_clip
        fname = join(dir_auxdata, 'aerosols_old/OPAC', species+'.nc')
        if not exists(fname):
            raise Exception('file {} does not exist'.format(fname))
        self.fname = fname

        s_mlut = read_mlut(fname)
        axe_names = list(s_mlut.axes.keys())

        # wavelength in nm
        self._wav = s_mlut.axes["wav"]

        if 'rh' in axe_names: 
            self._rh_reff = s_mlut.axes["rh"]
            self._rh_or_reff = 'rh'
        elif 'reff' in axe_names:
            self._rh_reff = s_mlut.axes["reff"]
            self._rh_or_reff = 'reff'
        else:
            raise Exception('Error')
        self._nrh_reff = len(self._rh_reff)

        # density in g/cm^3 (reff/rh)
        self._rho = s_mlut["rho"]

        # extinction coefficient (wav, reff/rh) in km^-1/(g/m^3)
        self._ext = s_mlut["ext"]

        # single scattering albedo (wav, reff/rh)
        self._ssa = s_mlut["ssa"]

        # scattering angle in degrees
        self._theta = s_mlut.axes["wav"]

        # phase matrix (wav, reff/rh, stk, theta)
        self._phase = s_mlut["phase"]


    def ext_ssa(self, wav, rh=None, reff=None):
        '''
        returns the extinction coefficient and single scattering albedo of
        each layer
            (N x M) or (N x 1) if species does not depend on rh

        parameters:
            wav: array of wavelength in nm (N wavelengths)

            rh: relative humidity (M layers)
                *or*
            reff: effective radius
        '''
        assert isiterable(wav)

        if (self._nrh_reff == 1):
            # wavelength interpolation
            ext = self._ext[Idx(wav), 0]
            ssa = self._ssa[Idx(wav), 0]

            # create empty dimension for rh
            ext = ext[:,None]
            ssa = ssa[:,None]

        elif reff is not None:
            assert self._rh_or_reff == 'reff'
            reff2 = 0.*wav + reff   # so that reff2 has same size as wav

            # wavelength interpolation
            fv = 'extrema' if self.wav_clip else None
            ext = self._ext[Idx(wav, fill_value=fv), Idx(reff2)]
            ssa = self._ssa[Idx(wav, fill_value=fv), Idx(reff2)]

            # create empty dimension for rh
            ext = ext[:,None]
            ssa = ssa[:,None]

        elif rh is not None: # the component properties depend on RH (thus Z)
            assert self._rh_or_reff == 'rh'

            [wav2, rh2] = np.broadcast_arrays(wav[:,None], rh[None,:])
            ext = self._ext[Idx(wav2), Idx(rh2, fill_value='extrema,warn')]
            ssa = self._ssa[Idx(wav2), Idx(rh2, fill_value='extrema,warn')]

            ext *= self._rho[Idx(rh, fill_value='extrema,warn')]/self._rho[Idx(50.)]

        else:
            raise Exception('Error')

        return ext, ssa

    def phase(self, wav, rh, NBTHETA, reff=None, conv_Iparper=True):
        '''
        phase function of species at wavelengths wav
        resampled over NBTHETA angles
        '''

        theta = np.linspace(0., 180., num=NBTHETA)
        lam_tabulated = np.array(self._phase.axis('wav'))
        nwav = len(wav)

        # Number of independant components of the phase Matrix
        # Spheric particles -> 4, non spheric particles -> 6
        nphamat = self._phase.shape[2]

        if ( (np.max(wav) > np.max(lam_tabulated)) or
             (np.min(wav) < np.min(lam_tabulated)) ):
            fv = 'extrema' if self.wav_clip else None
            phase_bis = self._phase.sub()[Idx(wav, fill_value=fv),:,:,:]
        else:
            # The optimisation consists to not interpolate at all wavelengths of lam_tabulated,
            # but only the wavelengths of lam_tabulated closely in the range of np.min(wav) and np.max(wav)
            range_ind = np.array([np.argwhere((lam_tabulated <= np.min(wav)))[-1][0],
                                np.argwhere((lam_tabulated >= np.max(wav)))[0][0]])
            ilam_tabulated = np.arange(len(lam_tabulated), dtype=int)
            ilam_opti = np.concatenate(np.argwhere((ilam_tabulated >= range_ind[0]) &
                                                (ilam_tabulated <= range_ind[1])))

            if len(ilam_opti) > 1 : phase_bis = self._phase.sub()[ilam_opti,:,:,:].sub()[Idx(wav),:,:,:]
            else                  : phase_bis = self._phase.sub()[ilam_opti,:,:,:]

        if (NBTHETA != len(phase_bis.axes[3])): phase_bis = phase_bis.sub()[:,:,:,Idx(theta)]

        if (self._nrh_reff > 1) and (self._rh_or_reff == 'rh'):
            # drop first altitude element
            P = LUT(
                np.zeros((nwav, len(rh)-1, 6, NBTHETA), dtype='float32')+np.NaN,
                axes=[wav, None, None, theta],
                names=['wav_phase', 'z_phase', 'stk', 'theta_atm'],
                )  # nlam_tabulated, nrh, stk, NBTHETA
            
            for irh_, rh_ in enumerate(rh[1:]):
                irh = Idx(rh_, fill_value='extrema')
                P.data[:,irh_,0:nphamat,:] = phase_bis.sub()[:,irh,:,:].data

        else: # phase function does not depend on rh
            P = LUT(
                np.zeros((nwav, 1, 6, NBTHETA), dtype='float32')+np.NaN,
                axes=[wav, None, None, theta],
                names=['wav_phase', 'z_phase', 'stk', 'theta_atm'],
                )  # nlam_tabulated, nrh, stk, NBTHETA
            
            if (self._rh_or_reff == 'reff') and (reff is not None):
                irh = Idx(reff).index(self._phase.axes[1])
            else:
                irh = 0
            P.data[:,0,0:nphamat,:] = phase_bis[:,irh,:,:].data

        if conv_Iparper:
            # convert I, Q into Ipar, Iper
            if (nphamat == 4): # spherical particles
                P.data[:,:,4,:] = P.data[:,:,0,:].copy()
                P.data[:,:,5,:] = P.data[:,:,2,:].copy()
                P0 = P.data[:,:,0,:].copy()
                P1 = P.data[:,:,1,:].copy()
                P4 = P.data[:,:,4,:].copy()
                P.data[:,:,0,:] = 0.5*(P0+2*P1+P4) # P11
                P.data[:,:,1,:] = 0.5*(P0-P4)      # P12=P21
                P.data[:,:,4,:] = 0.5*(P0-2*P1+P4) # P22
            elif (nphamat == 6): # non spherical particles
                # note: the sign of P43/P34 affects only the sign of V,
                # since V=0 for rayleigh scattering it does not matter 
                P0 = P.data[:,:,0,:].copy()
                P1 = P.data[:,:,1,:].copy()
                P4 = P.data[:,:,4,:].copy()
                P.data[:,:,0,:] = 0.5*(P0+2*P1+P4) # P11
                P.data[:,:,1,:] = 0.5*(P0-P4)      # P12=P21
                P.data[:,:,4,:] = 0.5*(P0-2*P1+P4) # P22

        return P


    @staticmethod
    def list():
        '''
        list standard species files in opac
        '''
        files = glob(join(dir_auxdata, 'aerosols_old/OPAC', '*.nc'))
        return map(lambda x: basename(x)[:-4], files)



class SpeciesUser(Species):
    def __init__(self, name, ext, ssa, phase, fill_value=None):
        lam   = ext.axis('wavelength')
        self.name = name
        self.fill_value = fill_value
        self._rh_or_reff = 'rh' 
        self._nrh_reff = 1 # no RH dependence
        self._ext = LUT(
            ext.data[:, None],
            axes=[lam, None],
            names=['wav', self._rh_or_reff])
        self._ssa = LUT(
            ssa.data[:, None],
            axes=[lam, None],
            names=['wav', self._rh_or_reff])
        # scattering angle in degrees (nlam, nhum, nphamat, nthetamax)
        self._theta = phase.axis('theta_atm')
        # phase matrix (nlam, nhum, nphamat, nthetamax)
        self._phase = LUT(
            phase.data[:,None,:,:],
            axes=[phase.axis('wavelength'), None, None, None],
            names=['wav', self._rh_or_reff, 'stk', 'theta'])
        

    def ext_ssa(self, wav):
        ''' 
        returns the extinction coefficient and single scattering albedo of
        each layer
            (N x 1) if species does not depend on rh

        parameters:
            wav: array of wavelength in nm (N wavelengths)
        '''
        assert isiterable(wav)

        # wavelength interpolation
        ext = self._ext[Idx(wav, fill_value=self.fill_value), 0]
        ssa = self._ssa[Idx(wav, fill_value=self.fill_value), 0]

        # create empty dimension for rh
        ext = ext[:,None]
        ssa = ssa[:,None]
        
        return ext, ssa
    
    
    def phase(self, wav, NBTHETA, conv_Iparper=True):
        '''
        phase function of species at wavelengths wav
        resampled over NBTHETA angles
        '''

        theta = np.linspace(0., 180., num=NBTHETA)

        lam_tabulated = np.array(self._phase.axis('wav'))
        # The optimisation consists to not interpolate at all wavelengths of lam_tabulated,
        # but only the wavelengths of lam_tabulated closely in the range of np.min(wav) and np.max(wav)
        range_ind = np.array([np.argwhere((lam_tabulated <= np.min(wav)))[-1][0],
                              np.argwhere((lam_tabulated >= np.max(wav)))[0][0]])
        ilam_tabulated = np.arange(len(lam_tabulated), dtype=int)
        ilam_opti = np.concatenate(np.argwhere((ilam_tabulated >= range_ind[0]) &
                                               (ilam_tabulated <= range_ind[1])))
        
        # Number of independant components of the phase Matrix
        # Spheric particles -> 4, non spheric particles -> 6
        nphamat = self._phase.shape[2]
 
        nwav = len(wav)

        if len(ilam_opti) > 1 : phase_bis = self._phase.sub()[ilam_opti,:,:,:].sub()[Idx(wav),:,:,:]
        else                  : phase_bis = self._phase.sub()[ilam_opti,:,:,:]

        if (NBTHETA != len(phase_bis.axes[3])): phase_bis = phase_bis.sub()[:,:,:,Idx(theta)]

        P = LUT(
            np.zeros((nwav, 1, 6, NBTHETA), dtype='float32')+np.NaN,
            axes=[wav, None, None, theta],
            names=['wav_phase', 'z_phase', 'stk', 'theta_atm'],
            )  # nlam_tabulated, nrh, stk, NBTHETA
        
        P.data[:,0,0:nphamat,:] = phase_bis[:,0,:,:].data

        if conv_Iparper:
            # convert I, Q into Ipar, Iper
            if (nphamat == 4): # spherical particles
                P.data[:,:,4,:] = P.data[:,:,0,:].copy()
                P.data[:,:,5,:] = P.data[:,:,2,:].copy()
                P0 = P.data[:,:,0,:].copy()
                P1 = P.data[:,:,1,:].copy()
                P4 = P.data[:,:,4,:].copy()
                P.data[:,:,0,:] = 0.5*(P0+2*P1+P4) # P11
                P.data[:,:,1,:] = 0.5*(P0-P4)      # P12=P21
                P.data[:,:,4,:] = 0.5*(P0-2*P1+P4) # P22
            elif (nphamat == 6): # non spherical particles
                # note: the sign of P43/P34 affects only the sign of V,
                # since V=0 for rayleigh scattering it does not matter 
                P0 = P.data[:,:,0,:].copy()
                P1 = P.data[:,:,1,:].copy()
                P4 = P.data[:,:,4,:].copy()
                P.data[:,:,0,:] = 0.5*(P0+2*P1+P4) # P11
                P.data[:,:,1,:] = 0.5*(P0-P4)      # P12=P21
                P.data[:,:,4,:] = 0.5*(P0-2*P1+P4) # P22

        return P


class AeroOPAC(object):
    '''
    Initialize the Aerosol OPAC model

    Args:
        filename: name of the aerosol file.
                  If no directory is specified, assume directory
                  auxdata/aerosols_old/OPAC_vertical_dist
                  aerosol files can be:
                      'antarctic', 'continental_average',
                      'continental_clean', 'continental_polluted',
                      'desert', 'desert_spheroids',
                      'maritime_clean', 'maritime_polluted',
                      'maritime_tropical', 'urban'

        tau_ref: optical thickness at wavelength wref
        w_ref: reference wavelength (nm) for aot
        ssa: force particle single scattering albedo
             (scalar or 1-d array-like for multichromatic)

        phase: LUT of phase function
               (can be read from file with read_phase)

        Example: AeroOPAC('maritime_clean', 0.1, 550.).calc(400.)
    '''
    def __init__(self, filename, tau_ref, w_ref, zmin=None, zmax=None, ssa=None, phase=None):
        warnings.simplefilter('always', DeprecationWarning)
        warn_message = "\nAeroOPAC is deprecated as of SMART-G 1.0.0 " + \
                       "and will be removed in one of the next release.\n" + \
                       "Please use AerOPAC instead (where also important corrections have been made)."
        warnings.warn(warn_message, DeprecationWarning)
        self.tau_ref = tau_ref
        self.w_ref = w_ref
        self.reff = None
        self._phase = phase

        if ssa is None : self.ssa = None
        else           : self.ssa = np.array(ssa)

        if dirname(filename) == '' : self.filename = join(dir_auxdata, 'aerosols_old/OPAC_vertical_dist', filename)
        else                       : self.filename = filename

        if not filename.endswith('.nc') : self.filename += '.nc'

        self.basename = basename(self.filename)
        if self.basename.endswith('.nc') : self.basename = self.basename.split('.nc')[0]

        assert exists(self.filename), '{} does not exist'.format(self.filename)

        #
        # read mlut with aer component mass densities
        #

        self.dens_mlut = read_mlut(self.filename)

        zopac = self.dens_mlut.axes['z_opac']
        if zmin is None : zmin = zopac[0]
        if zmax is None : zmax = zopac[-1]

        # scale zopac between zmin and zmax
        self.dens_mlut.axes['z_opac'] = zmin + (zmax-zmin)*(zopac - zopac[0])/(zopac[-1] - zopac[0])

        #
        # read list of species (i.e. aer components)
        #
        species = [spe.split('dens_')[1] for spe in self.dens_mlut.datasets()]
        assert species is not None

        #
        # load species properties
        #
        self.species = []
        for s in species:
            if 'spheroids' in s : self.species.append(Species(s+'_sol_tmatrix'))
            else                : self.species.append(Species(s+'_sol_mie'))


    def set_densities(self, Z, densities, species=None) :
        '''
        assign densities vertical profiles of each specie in the list
        Arguments:
            Z: altitude in km (M) (increasing order)
            densities : array of specie density profile (MxN) in g/m3
            species: list of  OPAC species name (N), if none self.species is used
        '''
        if species is not None:
            self.species = []
            for s in species:
                if 'spheroids' in s : self.species.append(Species(s+'_sol_tmatrix'))
                else                : self.species.append(Species(s+'_sol_mie'))
        assert len(self.species) == densities.shape[1]

        self.dens_mlut = MLUT()
        self.dens_mlut.add_axis('z_opac', Z)

        for ispe, spe in enumerate(self.species):
            name = spe.name.split('_sol')[0]
            self.dens_mlut.add_dataset('dens_'+name, densities[:,ispe], axnames=['z_opac'],
                            attrs={'description': 'mass density in mircrogramme per cubic merter'})


    def dtau_ssa(self, wav, Z, rh=None):
        '''
        returns a profile of optical thickness and single scattering albedo at
        each wavelength
        (N wavelengths x M layers)

        Arguments:
            wav: wavelength in nm (N)
                 (scalar or array)
            Z: altitude in km (M)
            rh: relative humidity (M)
        '''

        assert Z.shape == rh.shape
        dtau = 0.
        dtau_ref = 0.
        ssa = 0.
        dZ = -diff1(Z)
        w0 = np.array([self.w_ref], dtype='float32')
        for s in self.species:
            # integrate density along altitude
            dens = trapzinterp(
                    self.dens_mlut['dens_'+s.name.split('_sol')[0]][:],
                    self.dens_mlut.axes['z_opac'], Z
                    )
            ext, ssa_ = s.ext_ssa(wav, rh, reff=self.reff)
            dtau_ = ext * dens * dZ
            dtau += dtau_

            ssa += dtau_ * ssa_

            ext, ssa_ = s.ext_ssa(w0, rh, reff=self.reff)
            dtau_ref += ext * dens * dZ

        ssa[dtau!=0] /= dtau[dtau!=0]

        # apply scaling factor to get the required optical thickness at the
        # specified wavelength
        dtau *= self.tau_ref/np.sum(dtau_ref)

        # force ssa
        if self.ssa is not None:
            if self.ssa.ndim == 0: # scalar
                ssa[:,:] = self.ssa
            else:
                ssa[:,:] = self.ssa[:,None]

        return dtau, ssa

    def phase(self, wav, Z, rh=None, NBTHETA=721, conv_Iparper=True):
        '''
        Phase function calculation at wavelength wav and altitudes Z
        relative humidity is rh
        angle resampling over NBTHETA angles
        '''

        if self._phase is not None:
            if self._phase.ndim == 2:
                # convert to 4-dim by inserting empty dimensions wav_phase
                # and z_phase
                assert self._phase.names == ['stk', 'theta_atm']
                pha = LUT(self._phase.data[None,None,:,:],
                          names = ['wav_phase', 'z_phase'] + self._phase.names,
                          axes = [np.array([wav[0]]), np.array([0.])] + self._phase.axes,
                         )

                return pha
            else:
                return self._phase


        P = 0.
        dssa = 0.
        dtau = 0.
        
        
        for s in self.species:
            # integrate density along altitude
            dens = trapzinterp(
                    self.dens_mlut['dens_'+s.name.split('_sol')[0]][:],
                    self.dens_mlut.axes['z_opac'], Z)

            # optical properties of the current species
            ext, ssa = s.ext_ssa(wav, rh, reff=self.reff)
            dtau_ = ext * dens * (-diff1(Z))
            dtau += dtau_

            dssa_ = dtau_*ssa  # NLAM, ALTITUDE
            dssa_ = dssa_[:,1:,None,None]
            dssa += dssa_
            P += s.phase(wav, rh, NBTHETA, reff=self.reff, conv_Iparper=conv_Iparper)*dssa_  # (NLAM, ALTITUDE-1, NPSTK, NBTHETA)

        with np.errstate(divide='ignore'):
            P.data /= dssa
        P.data[np.isnan(P.data)] = 0.

        P.axes[1] = Z[1:]
    
        return P

    @staticmethod
    def list():
        '''
        list standard aerosol files in opac
        '''
        files = glob(join(dir_auxdata, '/auxdata/aerosols_old/OPAC_vertical_dist/', '*.nc'))
        return map(lambda x: basename(x)[:-3], files)




class CloudOPAC(AeroOPAC):
    '''
    Single species, localized between zmin and zmax,
    with and effective radius reff

    wav_clip: if True, don't raise Error upon interpolation error in
    wavelength, use the extrema values

    Example: CloudOPAC('wc.sol', 12.68, 2, 3, 10., 550.)
             # water cloud mie, reff=12.68 between 2 and 3 km
             # total optical thickness of 10 at 550 nm
    '''
    def __init__(self, species, reff, zmin, zmax, tau_ref, w_ref,
                 phase=None, wav_clip=False):
        warnings.simplefilter('always', DeprecationWarning)
        warn_message = "\nCloudOPAC is deprecated as of SMART-G 1.0.0 " + \
                       "and will be removed in one of the next release.\n" + \
                       "Please use Cloud instead (where also important corrections have been made)."
        self.reff = reff
        self.tau_ref = tau_ref
        self.w_ref = w_ref
        self.species = [Species(species.split('.sol')[0]+'_sol_mie', wav_clip=wav_clip)]
        self.dens_mlut = MLUT()
        self.dens_mlut.add_axis('z_opac', np.array([zmax, zmax, zmin, zmin, 0.], dtype='f'))
        self.dens_mlut.add_dataset('dens_'+self.species[0].name.split('_sol')[0], np.array([  0.,   1.,   1.,   0., 0.], dtype='f'), axnames=['z_opac'],
                                   attrs={'description': 'mass density in gramme per cubic merter'})
        self.ssa = None
        self._phase = phase


class CompOPAC(AeroOPAC):
    '''
    Single species, localized using a profile density, z,
    and a RH profile

    wav_clip: if True, don't raise Error upon interpolation error in
    wavelength, use the extrema values

    Example: CompOPAC('inso.mie', atm.prof.RH(), density, atm.prof.z, 10., 550.)
             # total optical thickness of 10 at 550 nm
    '''
    def __init__(self, species, rh, density, z, tau_ref, w_ref,
                 phase=None, wav_clip=False):
        self.reff = None
        self.rh = rh
        self.tau_ref = tau_ref
        self.w_ref = w_ref
        self.species = [Species(species, wav_clip=wav_clip)]
        #self.species = [Species(species+'.mie', wav_clip=wav_clip)]
        self.dens_mlut = MLUT()
        self.dens_mlut.add_axis('z_opac', z)
        self.dens_mlut.add_dataset('dens_'+self.species[0].name.split('_sol')[0], density, axnames=['z_opac'],
                                   attrs={'description': 'mass density in gramme per cubic merter'})
        self.ssa = None
        self._phase = phase


class CompUser(object):
    '''
    Single species, localized using a profile density, z

    wav_clip: if True, don't raise Error upon interpolation error in
    wavelength, use the extrema values

    Example: CompUser(species, density, atm.prof.z, 10., 550.)
             # total optical thickness of 10 at 550 nm
    '''
    def __init__(self, species, density, z, tau_ref, w_ref, phase=None, ssa=None):
        self.tau_ref = tau_ref
        self.w_ref = w_ref
        self.dens_mlut = MLUT()
        self.dens_mlut.add_axis('z_opac', z)
        self.dens_mlut.add_dataset('dens_'+species.name.split('_sol')[0], density/np.trapz(density, x=-z), axnames=['z_opac'],
                                   attrs={'description': 'mass density in gramme per cubic merter'})
        self._phase = phase
        self.species=[species]
        self.ssa = ssa


    def dtau_ssa(self, wav, Z):
        '''
        returns a profile of optical thickness and single scattering albedo at
        each wavelength
        (N wavelengths x M layers)

        Arguments:
        wav: wavelength in nm (N)
             (scalar or array)
        Z: altitude in km (M)
        '''
        dtau = 0.
        dtau_ref = 0.
        ssa = 0.
        dZ = -diff1(Z)
        w0 = np.array([self.w_ref], dtype='float32')
        for s in self.species:
            # integrate density along altitude
            dens = trapzinterp(
                    self.dens_mlut['dens_'+s.name.split('_sol')[0]][:],
                    self.dens_mlut.axes['z_opac'], Z
                    )
            ext, ssa_ = s.ext_ssa(wav)
            dtau_ = ext * dens * dZ
            dtau += dtau_

            ssa += dtau_ * ssa_

            ext, ssa_ = s.ext_ssa(w0)
            dtau_ref += ext * dens * dZ

        ssa[dtau!=0] /= dtau[dtau!=0]

        # apply scaling factor to get the required optical thickness at the
        # specified wavelength
        dtau *= self.tau_ref/np.sum(dtau_ref)

        # force ssa
        if self.ssa is not None:
            if self.ssa.ndim == 0: # scalar
                ssa[:,:] = self.ssa
            else:
                ssa[:,:] = self.ssa[:,None]

        return dtau, ssa


    def phase(self, wav, Z, NBTHETA=721, conv_Iparper=True):
        '''
        Phase function calculation at wavelength wav and altitudes Z
        relative humidity is rh
        angle resampling over NBTHETA angles
        '''

        if self._phase is not None:
            if self._phase.ndim == 2:
                # convert to 4-dim by inserting empty dimensions wav_phase
                # and z_phase
                assert self._phase.names == ['stk', 'theta_atm']
                pha = LUT(self._phase.data[None,None,:,:],
                          names = ['wav_phase', 'z_phase'] + self._phase.names,
                          axes = [np.array([wav[0]]), np.array([0.])] + self._phase.axes,
                         )

                return pha
            else:
                return self._phase

        P = 0.
        dssa = 0.
        dtau = 0.

        for s in self.species:
            # integrate density along altitude
            dens = trapzinterp(
                    self.dens_mlut['dens_'+s.name.split('_sol')[0]][:],
                    self.dens_mlut.axes['z_opac'], Z)

            # optical properties of the current species
            ext, ssa = s.ext_ssa(wav)
            dtau_ = ext * dens * (-diff1(Z))
            dtau += dtau_

            dssa_ = dtau_*ssa  # NLAM, ALTITUDE
            dssa_ = dssa_[:,1:,None,None]
            dssa += dssa_

            P += s.phase(wav, NBTHETA, conv_Iparper=conv_Iparper)*dssa_  # (NLAM, ALTITUDE-1, NPSTK, NBTHETA)

        with np.errstate(divide='ignore'):
            P.data /= dssa
        P.data[np.isnan(P.data)] = 0.

        P.axes[1] = (Z[1:]+Z[:-1])/2.
        return P
# ================================
# End deprecated OPAC way
# ================================

class Atmosphere(object):
    ''' Base class for atmosphere '''
    pass


class AtmAFGL(Atmosphere):
    '''
    Atmospheric profile definition using AFGL data

    Arguments:
        - atm_filename AFGL atmosphere file
          if provided without a directory, use default directory dir_libradtran_atmmod
          atmosphere files should be:
            'afglms', 'afglmw', 'afglss', 'afglsw', 'afglt',
            'afglus', 'afglus_ch4_vmr', 'afglus_co_vmr', 'afglus_n2_vmr',
            'afglus_n2o_vmr', 'afglus_no2', 'mcclams', 'mcclamw'

   Keywords:
        - comp: list of components particles objects (aerosol, clouds)
        - grid: new grid altitudes (list of decreasing altitudes in km), if None, the default AFGL grid is kept
        - lat: latitude (for Rayleigh optical depth calculation, default=45.)
        - P0: Sea surface pressure (default: SSP from AFGL)
        Gaseous absorption:
        - O3: total ozone column (Dobson units),
          or None to use atmospheric profile value (default)
        - H2O: total water vapour column (g.cm-2), or None to use atmospheric
          profile value (default)
        - NO2: activate NO2 absorption (default True)
        - O3_H2O_alt : altitude of H2O and O3 values, by default None and scale from z=0km
        - tauR: Rayleigh optical thickness, default None: computed
          from atmospheric profile and wavelength

        User specified optical properties:
            One can specify directly the optical properties of the medium:
            in 1D it corresponds to vertical profile
            in 3D is is just an optical properties index, it must be completed by the cells grid
        - prof_abs: the gaseous absorption optical thickness profile  provided by user
                    if directly used, it shortcuts any further gaseous absorption computation
                    array of dimension (NWavelength,NZ)
        - prof_ray: the rayleigh scattering optical thickness profile  provided by user
                    if directly used, it shortcuts any further rayleigh scattering computation
                    array of dimension (NWavelength,NZ)
        - prof_aer: a tuple (ext,ssa) the aerosol extinction optical thickness profile and single scattering albedo arrays  
                    provided by user, each array has dimensions (NWavelength,NZ)
                    if directly used, it shortcuts any further particles scattering computation
        - prof_phases: a tuple (iphase, phases ) where iphase is the phase matrix indices profile (NWavelength,NZ), 
                       and  phases is a list of phase matrices LUT (as outputs of the 'read_phase' utility) 
        - RH_cst :  force relative humidity o be constant, default (None, recalculated)

        - O3_acs/NO2_acs : nc file with fit coeffs. cross section SIGMA = 1E-20 * [C0 + C1*T + C2*T^2], in cm^2,
                           and where T is in degrees Celcius

        Phase functions definition:
        - pfwav: a list of wavelengths over which the phase functions are calculated
          default: None (all wavelengths)
        - pfgrid: altitude grid over which the phase function is calculated
          can be provided as an array of decreasing altitudes or a gridspec
          default value: [100, 0]

        3D:
        - if cells is present: then atmosphere is 3D
           Cells represent the 3D definition of  atmosphere
           1) 'iopt' gives the number of the optical property corresponding to the cells; iopt(Ncell)
           2) 'iabs' gives the number of the absorption property corresponding to the cells; iabs(Ncell)
           3) Bounding Boxes(1 Point Bottom Left pmin, 1 Point Top Right pmax) of the cells; pmin(3,Ncell); pmax(3,Ncell)
           and 6 neighbours index (positive X, negative X, positive Y, negative Y, positive Z, negative Z); neighbour(6,Ncell)
           it returns coefficients in (km-1) instead of optical thicknesses
             
   Outputs:
        By default return vertically integrated optical thicknesses from TOA
    '''
    def __init__(self, atm_filename, comp=[],
                 grid=None, lat=45.,
                 P0=None, O3=None, H2O=None, NO2=True,
                 O3_H2O_alt=None,
                 tauR=None,
                 pfwav=None, pfgrid=[100., 0.], prof_abs=None,
                 prof_ray=None, prof_aer=None, prof_phases=None,
                 RH_cst=None, US=True,
                 cells=None,
                 new_atm=True,
                 O3_acs = 'O3_acs_BogumilV3.0_coeffs',
                 NO2_acs = 'NO2_acs_BogumilV1.0_coeffs'):

        self.lat = lat
        self.comp = comp
        self.pfwav = pfwav
        self.pfgrid = np.array(pfgrid)
        self.prof_abs = prof_abs
        self.prof_ray = prof_ray
        self.prof_aer = prof_aer
        self.prof_phases = prof_phases
        self.RH_cst = RH_cst
        self.US = US
        self.OPT3D = cells is not None
        self.new_atm=new_atm
        if self.OPT3D : self.cells = cells

        self.tauR = tauR
        if tauR is not None:
            self.tauR = np.array(tauR)

        assert (np.diff(pfgrid) < 0.).all()

        #
        # init directories
        #
        # TODO Trick bellow to improve
        if atm_filename == "ATM3D":
            Nopt = grid.size
            atm_arr = np.zeros((Nopt,9))
            atm_arr[:,0] = np.arange(Nopt)[::-1]
            np.savetxt('./tmp.dat', atm_arr)
            atm_filename = "./tmp.dat"

        if not new_atm:
            if dirname(atm_filename) == '':
                atm_filename = join(dir_libradtran_atmmod, atm_filename)
            if (not exists(atm_filename)) and (not atm_filename.endswith('.dat')):
                atm_filename += '.dat'
        else:
            if dirname(atm_filename) == '':
                atm_filename = join(dir_auxdata, 'atmospheres/', atm_filename)
            if (not exists(atm_filename)) and (not atm_filename.endswith('.nc')):
                atm_filename += '.nc'

        #
        # read gaseous acs
        #
        if dirname(O3_acs) == '':
            O3_acs_file = join(dir_auxdata, 'acs/', O3_acs)
        if (not exists(O3_acs_file)) and (not O3_acs_file.endswith('.nc')):
                O3_acs_file += '.nc'
        self.acs_o3 = read_mlut(O3_acs_file)
        self.acs_o3.rename_axis('wav', 'wavelength')

        if dirname(NO2_acs) == '':
            NO2_acs_file = join(dir_auxdata, 'acs/', NO2_acs)
        if (not exists(NO2_acs_file)) and (not NO2_acs_file.endswith('.nc')):
                NO2_acs_file += '.nc'
        self.acs_no2 = read_mlut(NO2_acs_file)
        self.acs_no2.rename_axis('wav', 'wavelength')


        # read afgl file
        if not new_atm:
            warnings.simplefilter('always', DeprecationWarning)
            warn_message = "\nThe option new_atm = False is deprecated as of SMART-G 1.0.0. " + \
                           "The key argument 'new_atm' will be removed in one of the next release.\n"
            warnings.warn(warn_message, DeprecationWarning)
            prof = Profile_base(atm_filename, O3=O3,
                                H2O=H2O, NO2=NO2, P0=P0, RH_cst=RH_cst, US=US, O3_H2O_alt=O3_H2O_alt
                                )
        else:
            prof = Profile_base2(atm_filename, O3=O3,
                                H2O=H2O, NO2=NO2, P0=P0, RH_cst=RH_cst, US=US, O3_H2O_alt=O3_H2O_alt
                                )

        #
        # regrid profile if required
        #
        if grid is None:
            self.prof = prof
        else:
            if isinstance(grid, str):
                grid = change_altitude_grid(prof.z, grid)
            self.prof = prof.regrid(np.array(grid))

        #
        # calculate reduced profile
        # (for phase function blending)
        #
        self.prof_red = prof.regrid(pfgrid)



    def calc(self, wav, phase=True, NBTHETA=721, conv_Iparper=True, use_old_calc_iphase=False):
        '''
        Profile and phase function calculation at bands wav

        phase: boolean (activate phase function calculation)

        Returns: profile + phase function MLUT
        '''
        
        if not isinstance(wav, BandSet):
            wav = BandSet(wav)
            
        profile = self.profile(wav)
        
        if phase:
            if self.pfwav is None:
                wav_pha = wav[:]
            else:
                wav_pha = self.pfwav
            pha = self.phase(wav_pha, NBTHETA=NBTHETA, conv_Iparper=conv_Iparper)
            
            if pha is not None:
                pha_, ipha = calc_iphase(pha, profile.axis('wavelength'), profile.axis('z_atm'), use_old_calc_iphase)
                profile.add_axis('theta_atm', pha.axes[-1])
                profile.add_dataset('phase_atm', pha_, ['iphase', 'stk', 'theta_atm'])
                if not self.OPT3D:
                    profile.add_dataset('iphase_atm', ipha, ['wavelength', 'z_atm'])
                else :
                    profile.add_dataset('iphase_atm', ipha, ['wavelength', 'iopt'])
        return profile


    def profile(self, wav, prof=None):
        '''
        Calculate the profile of optical properties at given wavelengths
        wav: array of wavelength in nm
        prof: profile of densities (default: self.prof)

        returns: the profile of optical properties
        '''
        if not isinstance(wav, BandSet):
            wav = BandSet(wav)

        if prof is None:
            prof = self.prof

        dz = -diff1(prof.z)

        pro = MLUT()
        pro.add_axis('z_atm', prof.z)
        pro.add_axis('wavelength', wav[:])

        # refractive index
        n = refractivity(wav[:]*1e-3, prof.P, prof.T,prof.dens_co2/prof.dens_air*1e6)
        pro.add_dataset('n_atm', n, axnames=['wavelength', 'z_atm'],
                        attrs={'description':
                               'atmospheric refractive index'})


        pro.add_dataset('T_atm', self.prof.T, axnames=['z_atm'],
                        attrs={'description':
                               'temperature (K)'})
        
        #
        # Rayleigh optical thickness
        #
        # cumulated Rayleigh optical thickness (wav, z)
        if self.prof_ray is None :
            tauray = rod(wav[:]*1e-3, prof.dens_co2/prof.dens_air*1e6, self.lat,
                     prof.z*1e3, prof.P)
            dtaur  = diff1(tauray, axis=1)
        else : 
            dtaur = self.prof_ray
            tauray= np.cumsum(dtaur,axis=1)

        if self.tauR is not None:
            # scale Rayleigh optical thickness
            if self.tauR.ndim == 1:
                # for each wavelength
                tauray *= self.tauR[:,None]/tauray[:,-1:]
            else:
                # scalar
                tauray *= self.tauR/tauray[:,-1:]

        assert tauray.ndim == 2

        # Rayleigh optical thickness
        dtaur = diff1(tauray, axis=1)
        if not self.OPT3D : 
            pro.add_dataset('OD_r', tauray, axnames=['wavelength', 'z_atm'],
            attrs={'description':
            'Cumulated rayleigh optical thickness'})
        else:
            if self.prof_ray is None:
                ray_coef = abs(dtaur/dz)
                ray_coef[~np.isfinite(ray_coef)] = 0.
            else:
                ray_coef = self.prof_ray
            pro.add_dataset('OD_r', ray_coef, axnames=['wavelength', 'iopt'],
            attrs={'description':
            'rayleigh scattering coefficient (km-1)'})

        #
        # Aerosol optical thickness and single scattering albedo
        #
        if self.prof_aer is None :
            dtaua = np.zeros((len(wav), len(prof.z)), dtype='float32')
            ssa_p = np.zeros((len(wav), len(prof.z)), dtype='float32')
            for comp in self.comp:
                dtau_, ssa_ = comp.dtau_ssa(wav[:], prof.z, prof.RH())
                dtaua += dtau_
                ssa_p+= dtau_ * ssa_
            ssa_p[dtaua!=0] /= dtaua[dtaua!=0]
            ssa_p[dtaua==0] = 1.
            taua = np.cumsum(dtaua, axis=1)

        else:
            (dtaua, ssa_p) = self.prof_aer
            taua= np.cumsum(dtaua,axis=1)

        if not self.OPT3D : 
            pro.add_dataset('OD_p', taua,
            axnames=['wavelength', 'z_atm'],
            attrs={'description':
            'Cumulated particles optical thickness at each wavelength'})
        else:
            if self.prof_aer is None:
                aer_coef = abs(dtaua/dz)
                aer_coef[~np.isfinite(aer_coef)] = 0.
            else : (aer_coef, ssa_p) = self.prof_aer
            pro.add_dataset('OD_p', aer_coef,
            axnames=['wavelength', 'iopt'],
            attrs={'description':
            'particles extinction coefficient (km-1)'})

        if not self.OPT3D:
            pro.add_dataset('ssa_p_atm', ssa_p, axnames=['wavelength', 'z_atm'],
                        attrs={'description':
                               'Particles single scattering albedo of the layer'})
        else :
            pro.add_dataset('ssa_p_atm', ssa_p, axnames=['wavelength', 'iopt'],
                        attrs={'description':
                               'Particles single scattering albedo of the layer'})


            
        if self.prof_abs is None:
            #
            # Ozone optical thickness
            #
            
            # Consider gaseous from reptran/kdis
            use_o3_acs  = True
            use_no2_acs = True
            if wav.use_reptran_kdis:
                tau_mol = wav.calc_profile(self.prof) * dz
                # If not reptran (i.e. Kdis case) we set 03 and NO2 to 0 (already calculated in Kdis)
                if not (str(wav.type_wav) == "<class 'smartg.reptran.REPTRAN_IBAND'>"):
                    all_kdis_gas = wav.data[0].band.kdis.species + wav.data[0].band.kdis.species_c
                    if 'no2' in all_kdis_gas :
                        use_no2_acs = False
                        tau_no2 = LUT(np.zeros((len(wav), len(prof.z)), dtype='float32') , axes=[wav[:], None], names=['wavelength', 'z_atm'])
                    if 'o3' in all_kdis_gas  :
                        use_o3_acs  = False
                        tau_o3 = LUT(np.zeros((len(wav), len(prof.z)), dtype='float32') , axes=[wav[:], None], names=['wavelength', 'z_atm'])
            else:
                tau_mol = np.zeros((len(wav), len(prof.z)), dtype='float32') * dz


            # Compute o3 and no2 (if kdis only compute them if not already computed)
            if use_no2_acs or use_o3_acs:
                # Commun part           
                T0 = 273.15  # in K
                T = LUT(prof.T, axes=[None], names=['z_atm'])# temperature variability in z
                if use_o3_acs:
                    # O3 optical thickness
                    min_wl = np.min(self.acs_o3.axes['wavelength'])
                    max_wl = np.max(self.acs_o3.axes['wavelength'])
                    C0 = self.acs_o3['O3_C0'].sub({'wavelength':Idx(wav[:], round=True, fill_value='extrema')})
                    C1 = self.acs_o3['O3_C1'].sub({'wavelength':Idx(wav[:], round=True, fill_value='extrema')})
                    C2 = self.acs_o3['O3_C2'].sub({'wavelength':Idx(wav[:], round=True, fill_value='extrema')})
                    tau_o3 = C0 + C1*(T - T0) + C2*(T - T0)*(T - T0)
                    tau_o3.data[~np.logical_and(wav[:]>min_wl, wav[:]<max_wl)] = 0.
                    tau_o3 *= prof.dens_o3 * 1e-15  # LUT in 10^(-20) cm2, convert in km-1
                    tau_o3 *= dz
                    tau_o3.data[tau_o3.data < 0] = 0
                if use_no2_acs:
                    # NO2 optical thickness
                    min_wl = np.min(self.acs_no2.axes['wavelength'])
                    max_wl = np.max(self.acs_no2.axes['wavelength'])
                    C0 = self.acs_no2['NO2_C0'].sub({'wavelength':Idx(wav[:], round=True, fill_value='extrema')})
                    C1 = self.acs_no2['NO2_C1'].sub({'wavelength':Idx(wav[:], round=True, fill_value='extrema')})
                    C2 = self.acs_no2['NO2_C2'].sub({'wavelength':Idx(wav[:], round=True, fill_value='extrema')})
                    tau_no2 = C0 + C1*(T - T0) + C2*(T - T0)*(T - T0)
                    tau_no2.data[~np.logical_and(wav[:]>min_wl, wav[:]<max_wl)] = 0.
                    tau_no2 *= prof.dens_no2 * 1e-15  # LUT in 10^(-20) cm2, convert in km-1
                    tau_no2 *= dz
                    tau_no2.data[tau_no2.data < 0] = 0
                
            #
            # Total gaseous optical thickness
            #
            dtaug = tau_o3 + tau_no2 + tau_mol
            taug = dtaug.apply(lambda x: np.cumsum(x, axis=1))

            if not self.OPT3D:
                pro.add_dataset('OD_g', taug.data,
                axnames=['wavelength', 'z_atm'],
                attrs={'description': 'Cumulated gaseous absorption optical thickness'})
            else:
                abs_coef = abs(dtaug.data/dz)
                abs_coef[~np.isfinite(abs_coef)] = 0.
                pro.add_dataset('OD_g', abs_coef, axnames=['wavelength', 'iopt'],
                  attrs={'description':
                         'gaseous absorption coefficient (km-1)'})

        else:
            dtaug = self.prof_abs
            taug  = np.cumsum(dtaug,axis=1)
            if not self.OPT3D:
                pro.add_dataset('OD_g', taug, axnames=['wavelength', 'z_atm'],
                  attrs={'description':
                         'Cumulated gaseous absorption optical thickness'})

            else: 
                abs_coef = self.prof_abs
                pro.add_dataset('OD_g', abs_coef, axnames=['wavelength', 'iopt'],
                  attrs={'description':
                         'gaseous absorption coefficient (km-1)'})

                
        #
        # Total optical thickness and other parameters
        #
        if not self.OPT3D:
            tau_tot = tauray + taua + taug[:,:]
            pro.add_dataset('OD_atm', tau_tot,
                        axnames=['wavelength', 'z_atm'],
                        attrs={'description':
                               'Cumulated extinction optical thickness'})

            tau_sca = np.cumsum(dtaur + dtaua*ssa_p, axis=1)
            pro.add_dataset('OD_sca_atm', tau_sca,
                        axnames=['wavelength', 'z_atm'],
                        attrs={'description':
                               'Cumulated scattering optical thickness'})

            tau_abs = np.cumsum(dtaug[:,:] + dtaua*(1-ssa_p), axis=1)
            pro.add_dataset('OD_abs_atm', tau_abs,
                        axnames=['wavelength', 'z_atm'],
                        attrs={'description':
                               'Cumulated absorption optical thickness'})

            with np.errstate(invalid='ignore', divide='ignore'):
                ssa = (dtaur+ dtaua*ssa_p)/diff1(tau_tot, axis=1)
            ssa[np.isnan(ssa)] = 1.
            pro.add_dataset('ssa_atm', ssa,
                        axnames=['wavelength', 'z_atm'],
                        attrs={'description':
                               'Single scattering albedo of the layer'})


        else:
            tot_coef = ray_coef + aer_coef + abs_coef[:,:]
            pro.add_dataset('OD_atm', tot_coef,
                        axnames=['wavelength', 'iopt'],
                        attrs={'description':
                               'extinction coefficient (km-1)'})

            sca_coef = ray_coef + aer_coef*ssa_p
            pro.add_dataset('OD_sca_atm', sca_coef,
                        axnames=['wavelength', 'iopt'],
                        attrs={'description':
                               'scattering coefficient (km-1)'})

            tabs_coef = abs_coef + aer_coef*(1.-ssa_p)
            pro.add_dataset('OD_abs_atm', tabs_coef,
                        axnames=['wavelength', 'iopt'],
                        attrs={'description':
                               'total absorption coefficient (km-1)'})

            with np.errstate(invalid='ignore', divide='ignore'):
                ssa = (ray_coef+ aer_coef*ssa_p)/tot_coef
            ssa[np.isnan(ssa)] = 1.
            pro.add_dataset('ssa_atm', ssa,
                        axnames=['wavelength', 'iopt'],
                        attrs={'description':
                               'Single scattering albedo of the layer'})

        with np.errstate(invalid='ignore', divide='ignore'):
            pmol = dtaur/(dtaur + dtaua*ssa_p)
        pmol[np.isnan(pmol)] = 1.
        if not self.OPT3D:
            pro.add_dataset('pmol_atm', pmol,
                        axnames=['wavelength', 'z_atm'],
                        attrs={'description':
                               'Ratio of molecular scattering to total scattering of the layer'})
        else :
            pro.add_dataset('pmol_atm', pmol,
                        axnames=['wavelength', 'iopt'],
                        attrs={'description':
                               'Ratio of molecular scattering to total scattering of the layer'})

            
        pine = np.zeros_like(ssa)
        FQY1 = np.zeros_like(ssa)
        if not self.OPT3D:
            pro.add_dataset('pine_atm', pine,
                        axnames=['wavelength', 'z_atm'],
                        attrs={'description':
                               'fraction of inelastic scattering of the layer'})
            pro.add_dataset('FQY1_atm', FQY1,
                        axnames=['wavelength', 'z_atm'],
                        attrs={'description':
                               'fluoresence quantum yield of the layer'})
        else :
            pro.add_dataset('pine_atm', pine,
                        axnames=['wavelength', 'iopt'],
                        attrs={'description':
                               'fraction of inelastic scattering of the layer'})
            pro.add_dataset('FQY1_atm', FQY1,
                        axnames=['wavelength', 'iopt'],
                        attrs={'description':
                               'fluoresence quantum yield of the layer'})


        if self.prof_phases is not None:
            ipha, phases = self.prof_phases
            if not self.OPT3D:
                pro.add_dataset('iphase_atm', ipha, axnames=['wavelength', 'z_atm'],
                        attrs={'description':
                               'index of phase matrix'})
            else :
                pro.add_dataset('iphase_atm', ipha, axnames=['wavelength', 'iopt'],
                        attrs={'description':
                               'index of phase matrix'})

            # set the number of scattering angles to the maximum
            ip  = np.array([p.axis('theta_atm').size for p in phases]).argmax()
            theta = phases[ip].axis('theta_atm')
            pha = np.stack([p[:,Idx(theta)] for p in phases])
            pro.add_axis('theta_atm', theta)
            pro.add_dataset('phase_atm', pha, axnames=['iphase', 'stk', 'theta_atm'],
                    attrs={'description':
                           'phase matrices'})
        # Pure 3D
        #
        if self.OPT3D:
            (iopt, iabs, pmin, pmax, neighbour) = self.cells
            pro.add_dataset('iopt_atm', iopt, axnames=['icell'])
            pro.add_dataset('iabs_atm', iabs, axnames=['icell'])
            pro.add_dataset('pmin_atm', pmin, axnames=['xyz', 'icell'])
            pro.add_dataset('pmax_atm', pmax, axnames=['xyz', 'icell'])
            pro.add_dataset('neighbour_atm', neighbour, axnames=['faces', 'icell'])

        return pro


    def phase(self, wav, NBTHETA=721, conv_Iparper=True):
        '''
        Phase functions calculation at bands, using reduced profile
        '''
        wav = np.array(wav)
        if wav.ndim == 0:
            wav = wav.reshape(1)
        pha = 0.
        norm = 0.
        rh = self.prof_red.RH()

        for comp in self.comp:
            dtau, ssa_p = comp.dtau_ssa(wav, self.pfgrid, rh=rh)
            dtau = dtau[:,1:][:,:,None,None]
            ssa_p = ssa_p[:,1:][:,:,None,None]
            pha += comp.phase(wav, self.pfgrid, rh, NBTHETA=NBTHETA, conv_Iparper=conv_Iparper)*dtau*ssa_p
            norm += dtau*ssa_p
        if len(self.comp) > 0:
            pha /= norm
            pha.data[np.isnan(pha.data)] = 0.

            return pha
        else:
            return None

    def calc_split(self, wav, phase=True, NBTHETA=721):
        '''
        compute optical properties and return the vertical profiles
        prof_abs, prof_ray, prof_aer, and prof_phases the alternative inputs of the AtmAFGL
        '''
        pro = self.calc(wav=wav, phase=phase, NBTHETA=NBTHETA)
        pro_aer = diff1(pro['OD_p'].data.astype(np.float32), axis=1)
        ssa_aer = pro['ssa_p_atm'].data
        pro_ray = diff1(pro['OD_r'].data.astype(np.float32), axis=1)
        pro_abs = diff1(pro['OD_g'].data.astype(np.float32), axis=1)
        pro_iphase = pro['iphase_atm'].data
        pro_phases = [pro['phase_atm'].sub({'iphase':i}) for i in range(pro_iphase.max()+1)]

        return pro_abs, pro_ray, (pro_aer, ssa_aer), (pro_iphase, pro_phases)


def read_phase(filename, standard=False, kind='atm'):
    '''
    Read phase function from filename as a LUT

    standard: standard phase function definition, otherwise Smart-g definition
    '''
    data2 = pd.read_csv(filename, sep=r'\s+', header=None)

    theta = np.array(data2[0])
    pha   = np.array(data2[[1,2,3,4]])

    if standard:
        pha[:,0] = data2[1] + data2[2]
        pha[:,1] = data2[1] - data2[2]
        pha[:,2] = data2[3]
        pha[:,3] = data2[4]

    # Normalization to Sum_-1_+1 P(mu) dmu = 2.
    f = (pha[:,0] + pha[:,1])/2.
    mu= np.cos(np.radians(theta))
    Norm = np.trapz(f,-mu)
    pha *= (2./abs(Norm))

    P = LUT(pha.swapaxes(0, 1),  # stk, theta
            axes=[None, theta],
            names=['stk', 'theta_'+kind],
           )

    return P


def trapzinterp(y, x, xnew, samesize=True):
    '''
    integrate y(x) using the composite trapezoidal rule, interpolated on a new grid xnew
    if samesize: returns an array of same size as xnew, whose first element is y[xnew[0]]
    otherwise, returns an array of size len(xnew)-1
    '''
    # revert x and y such that x be increasing
    if x[0] > x[-1]:
        x = x[::-1]
        y = y[::-1]

    # y values in the new grid
    ynew = interp1d(x, y, kind='linear', bounds_error=False, fill_value=0.)(xnew)
    #ynew = np.interp(xnew, x, y, left=0., right=0.)
                     
    # indices of xnew in x
    idx = np.searchsorted(x, xnew)

    # for every interval of the new grid
    nnew= len(xnew)
    integ = np.array([], dtype='f')
    if samesize:
        integ = np.append(integ, ynew[0])
    for i in xrange(nnew-1):

        i1, i2 = idx[i], idx[i+1]

        if i1 <= i2:
            xx = x[i1:i2]
            yy = y[i1:i2]
        else:
            xx = x[i2:i1][::-1]
            yy = y[i2:i1][::-1]

        xx = np.insert(xx, 0, xnew[i])
        xx = np.append(xx, xnew[i+1])

        yy = np.insert(yy, 0, ynew[i])
        yy = np.append(yy, ynew[i+1])

        integ = np.append(integ, np.trapz(yy, x=xx)/(xnew[i+1] - xnew[i]))

    return integ



class Profile_base(object):
    '''
    Profile of physical properties
    - atm_filename: AFGL filename
    - O3: total ozone column (Dobson units),
      or None to use atmospheric profile value (default)
    - H2O: total water vapour column (g.cm-2), or None to use atmospheric
      profile value (default)
    - P0: sea surface pressure (hPa)
    - RH_cst: force Relative humidity to be constant, (defualt recalculated)
    '''
    def __init__(self, atm_filename, O3=None, H2O=None, NO2=True, P0=None, RH_cst=None, US=True, O3_H2O_alt=None):

        if atm_filename is None:
            return
        self.atm_filename = atm_filename
        with open(atm_filename) as f:
            lines = f.readlines()

        desc = None
        desc = ''
        n=0
        for line in lines:
            if ('z(km)' in line) and ('p(mb)' in line) and ('T(K)' in line) and ('air(cm-3)' in line) :
                desc = line
                break
            else:
                n+=1
        if desc=='' : n = 0

        if desc is not None:
            #data = np.loadtxt(atm_filename, dtype=np.float32, comments="#", skiprows=n)
            data = pd.read_csv(atm_filename, comment="#", header=None, sep=r'\s+', dtype=np.float32, skiprows=n).values
            self.z        = data[:,0] # Altitude in km
            self.P        = data[:,1] # pressure in hPa
            self.T        = data[:,2] # temperature in K
            self.dens_air = data[:,3] # Air density in cm-3
            data2 = np.zeros((data.shape[0], 5))
            for i,gas in enumerate(['o3','o2','h2o','co2','no2']):
                try : 
                    ind = desc.split().index(gas+'(cm-3)')
                    data2[:,i] = data[:, ind-1]
                except ValueError:
                    data2[:,i] = 0.
            self.dens_o3  = data2[:,0] # Ozone density in cm-3
            self.dens_o2  = data2[:,1] # O2 density in cm-3
            self.dens_h2o = data2[:,2] # H2O density in cm-3
            self.dens_co2 = data2[:,3] # CO2 densiraise NameError('Invalid atmospheric file format')ty in cm-3
            self.dens_no2 = data2[:,4] # NO2 density in cm-3
        else:
            raise NameError('Invalid atmospheric file format')

        self.RH_cst   = RH_cst

        # scale to specified total O3 content
        if O3 is not None:
            if O3_H2O_alt is None:
                self.dens_o3 *= 2.69e16 * O3 / (simpson(y=self.dens_o3, x=-self.z) * 1e5)
            else:
                f_dens_o3 = interp1d(self.z, self.dens_o3, fill_value='extrapolate')
                z_alt = np.append(self.z[self.z>O3_H2O_alt], O3_H2O_alt)
                dens_o3_alt = f_dens_o3(z_alt)
                o3_afgl = (simpson(dens_o3_alt, -z_alt) * 1e5)/2.69e16
                self.dens_o3 *= O3/o3_afgl
            if O3==0 : self.dens_o3[:] = 0.

        # scale to total H2O content
        if H2O is not None:
            M_H2O = 18.015 # g/mol
            Avogadro = constants.value('Avogadro constant')
            if O3_H2O_alt is None:
                self.dens_h2o *= H2O/ M_H2O * Avogadro / (simpson(y=self.dens_h2o, x=-self.z) * 1e5)
            else:
                f_dens_h2o = interp1d(self.z, self.dens_h2o, fill_value='extrapolate')
                z_alt = np.append(self.z[self.z>O3_H2O_alt], O3_H2O_alt)
                dens_h2o_alt = f_dens_h2o(z_alt)
                h2o_afgl = (simpson(y=dens_h2o_alt, x=-z_alt) * 1e5 * M_H2O)/Avogadro
                self.dens_h2o *= H2O/h2o_afgl
            if H2O==0 : self.dens_h2o[:] = 0.

        if P0 is not None:
            self.P *= P0/self.P[-1]

        if not NO2:
            self.dens_no2[:] = 0.

        #
        # read standard US atmospheres for other gases
        #
        '''
        ch4_filename = join(dir_libradtran_atmmod, 'afglus_ch4_vmr.dat')
        co_filename = join(dir_libradtran_atmmod, 'afglus_co_vmr.dat')
        n2o_filename = join(dir_libradtran_atmmod, 'afglus_n2o_vmr.dat')
        n2_filename = join(dir_libradtran_atmmod, 'afglus_n2_vmr.dat')
        datach4 = np.loadtxt(ch4_filename, comments="#")
        self.dens_ch4 = interp1d(datach4[:,0] , datach4[:,1])(self.z) * self.dens_air # CH4 density en cm-3
        dataco = np.loadtxt(co_filename, comments="#")
        self.dens_co = interp1d(dataco[:,0] , dataco[:,1])(self.z) * self.dens_air # CH4 density en cm-3
        datan2o = np.loadtxt(n2o_filename, comments="#")
        self.dens_n2o = interp1d(datan2o[:,0] , datan2o[:,1])(self.z) * self.dens_air # CH4 density en cm-3
        datan2 = np.loadtxt(n2_filename, comments="#")
        self.dens_n2 = interp1d(datan2[:,0] , datan2[:,1])(self.z) * self.dens_air # CH4 density en cm-3
        '''

        if US:
            ch4_filename = join(dir_libradtran_atmmod, 'afglus_ch4_vmr.dat')
            co_filename = join(dir_libradtran_atmmod, 'afglus_co_vmr.dat')
            n2o_filename = join(dir_libradtran_atmmod, 'afglus_n2o_vmr.dat')
            n2_filename = join(dir_libradtran_atmmod, 'afglus_n2_vmr.dat')
            #datach4 = np.loadtxt(ch4_filename, comments="#")
            datach4 = pd.read_csv(ch4_filename, comment="#", header=None, sep=r'\s+', dtype=float).values
            self.dens_ch4 = interp1d(datach4[:,0] , datach4[:,1])(self.z) * self.dens_air # CH4 density en cm-3
            #self.dens_ch4 = np.interp(self.z, datach4[:,0] , datach4[:,1]) * self.dens_air # CH4 density en cm-3
            #dataco = np.loadtxt(co_filename, comments="#")
            dataco = pd.read_csv(co_filename, comment="#", header=None, sep=r'\s+', dtype=float).values
            self.dens_co = interp1d(dataco[:,0] , dataco[:,1])(self.z) * self.dens_air # CH4 density en cm-3
            #self.dens_co = np.interp(self.z, dataco[:,0] , dataco[:,1]) * self.dens_air # CH4 density en cm-3
            #datan2o = np.loadtxt(n2o_filename, comments="#")
            datan2o = pd.read_csv(n2o_filename, comment="#", header=None, sep=r'\s+', dtype=float).values
            self.dens_n2o = interp1d(datan2o[:,0] , datan2o[:,1])(self.z) * self.dens_air # CH4 density en cm-3
            #self.dens_n2o = np.interp(self.z, datan2o[:,0] , datan2o[:,1]) * self.dens_air # CH4 density en cm-3
            #datan2 = np.loadtxt(n2_filename, comments="#")
            datan2 = pd.read_csv(n2_filename, comment="#", header=None, sep=r'\s+', dtype=float).values
            self.dens_n2 = interp1d(datan2[:,0] , datan2[:,1])(self.z) * self.dens_air # CH4 density en cm-3
            #self.dens_n2 = np.interp(self.z, datan2[:,0] , datan2[:,1]) * self.dens_air # CH4 density en cm-3
            #
            self.dens_so2 = np.zeros_like(self.dens_air)
        else:
            nz = data.shape[0]
            self.dens_ch4 = [0] * nz
            self.dens_co = [0] * nz
            self.dens_n2o = [0] * nz
            self.dens_n2 = [0] * nz
            self.dens_so2 = [0] * nz


    def regrid(self, znew):
        '''
        regrid profile and returns a new profile
        '''

        prof = Profile_base(None)
        z = self.z
        prof.z = znew
        try:
            prof.P = interp1d(z, self.P, bounds_error=False, fill_value=(1012., 1e-5))(znew)
            #prof.P = np.interp(znew, z, self.P, right=1012., left=1e-5)
        except ValueError:
            print('Error interpolating ({}, {}) -> ({}, {})'.format(z[0], z[-1], znew[0], znew[-1]))
            print('atm_filename = {}'.format(self.atm_filename))
            raise
        prof.T = interp1d(z, self.T, fill_value='extrapolate')(znew) # No found np.interp with extrapolate

        prof.dens_air = interp1d(z, self.dens_air, bounds_error=False, fill_value=(0., 0.))  (znew)
        prof.dens_o3  = interp1d(z, self.dens_o3, bounds_error=False, fill_value=(0., 0.))  (znew)
        prof.dens_o2  = interp1d(z, self.dens_o2, bounds_error=False, fill_value=(0., 0.))  (znew)
        prof.dens_h2o = interp1d(z, self.dens_h2o, bounds_error=False, fill_value=(0., 0.))  (znew)
        prof.dens_co2 = interp1d(z, self.dens_co2, bounds_error=False, fill_value=(0., 0.))  (znew)
        prof.dens_no2 = interp1d(z, self.dens_no2, bounds_error=False, fill_value=(0., 0.))  (znew)
        prof.dens_ch4 = interp1d(z, self.dens_ch4, bounds_error=False, fill_value=(0., 0.))  (znew)
        prof.dens_co  = interp1d(z, self.dens_co, bounds_error=False, fill_value=(0., 0.))  (znew)
        prof.dens_n2o = interp1d(z, self.dens_n2o, bounds_error=False, fill_value=(0., 0.))  (znew)
        prof.dens_n2  = interp1d(z, self.dens_n2, bounds_error=False, fill_value=(0., 0.))  (znew)
        prof.dens_so2 = interp1d(z, self.dens_so2, bounds_error=False, fill_value=(0., 0.))  (znew)
        
        # prof.dens_air = np.interp(znew, z, self.dens_air, right=0., left=0.)
        # prof.dens_o3  = np.interp(znew, z, self.dens_o3, right=0., left=0.)
        # prof.dens_o2  = np.interp(znew, z, self.dens_o2, right=0., left=0.)
        # prof.dens_h2o = np.interp(znew, z, self.dens_h2o, right=0., left=0.)
        # prof.dens_co2 = np.interp(znew, z, self.dens_co2, right=0., left=0.)
        # prof.dens_no2 = np.interp(znew, z, self.dens_no2, right=0., left=0.)
        # prof.dens_ch4 = np.interp(znew, z, self.dens_ch4, right=0., left=0.)
        # prof.dens_co  = np.interp(znew, z, self.dens_co, right=0., left=0.)
        # prof.dens_n2o = np.interp(znew, z, self.dens_n2o, right=0., left=0.)
        # prof.dens_n2  = np.interp(znew, z, self.dens_n2, right=0., left=0.)
        prof.RH_cst   = self.RH_cst

        return prof

    def RH(self):
        '''
        returns profile of relative humidity for each layer
        '''
        rh = self.dens_h2o/vapor_pressure(self.T)*100.
        if self.RH_cst is not None : rh[:] = self.RH_cst
        return rh


class Profile_base2(Profile_base):
    '''
    Profile of physical properties
    - atm_filename: AFGL filename
    - O3: total ozone column (Dobson units),
      or None to use atmospheric profile value (default)
    - H2O: total water vapour column (g.cm-2), or None to use atmospheric
      profile value (default)
    - P0: sea surface pressure (hPa)
    - RH_cst: force Relative humidity to be constant, (defualt recalculated)
    '''
    def __init__(self, atm_filename, O3=None, H2O=None, NO2=True, P0=None, RH_cst=None, US=True, O3_H2O_alt=None):

        if atm_filename is None:
            return
        self.atm_filename = atm_filename


        data = read_mlut(atm_filename)
        self.z        = data.axes['z_atm'] # Altitude in km
        self.P        = data['P'].data     # pressure in hPa
        self.T        = data['T'].data     # temperature in K
        self.dens_air = data['dens'].data  # Air density in cm-3
        self.dens_h2o = data['H2O'].data   # H2O density in cm-3
        self.dens_o3 = data['O3'].data     # O3 density in cm-3
        self.dens_n2o = data['N2O'].data   # N2O density in cm-3
        self.dens_co = data['CO'].data     # CO density in cm-3
        self.dens_ch4 = data['CH4'].data   # CH4 density in cm-3
        self.dens_co2 = data['CO2'].data   # CO2 density in cm-3
        self.dens_o2 = data['O2'].data     # O2 density in cm-3
        self.dens_n2 = data['N2'].data   # CH4 density in cm-3
        self.dens_no2 = data['NO2'].data   # CO2 density in cm-3
        self.dens_so2 = data['SO2'].data     # O2 density in cm-3

        # self.dens_n2 = np.zeros_like(self.dens_air)
        # self.dens_no2 = np.zeros_like(self.dens_air)
        # self.dens_so2 = np.zeros_like(self.dens_air)

        self.RH_cst   = RH_cst

        # scale to specified total O3 content
        if O3 is not None:
            if O3_H2O_alt is None:
                self.dens_o3 *= 2.69e16 * O3 / (simpson(y=self.dens_o3, x=-self.z) * 1e5)
            else:
                f_dens_o3 = interp1d(self.z, self.dens_o3, fill_value='extrapolate')
                z_alt = np.append(self.z[self.z>O3_H2O_alt], O3_H2O_alt)
                dens_o3_alt = f_dens_o3(z_alt)
                o3_afgl = (simpson(dens_o3_alt, -z_alt) * 1e5)/2.69e16
                self.dens_o3 *= O3/o3_afgl
            if O3==0 : self.dens_o3[:] = 0.

        # scale to total H2O content
        if H2O is not None:
            M_H2O = 18.015 # g/mol
            Avogadro = constants.value('Avogadro constant')
            if O3_H2O_alt is None:
                self.dens_h2o *= H2O/ M_H2O * Avogadro / (simpson(y=self.dens_h2o, x=-self.z) * 1e5)
            else:
                f_dens_h2o = interp1d(self.z, self.dens_h2o, fill_value='extrapolate')
                z_alt = np.append(self.z[self.z>O3_H2O_alt], O3_H2O_alt)
                dens_h2o_alt = f_dens_h2o(z_alt)
                h2o_afgl = (simpson(y=dens_h2o_alt, x=-z_alt) * 1e5 * M_H2O)/Avogadro
                self.dens_h2o *= H2O/h2o_afgl
            if H2O==0 : self.dens_h2o[:] = 0.

        if P0 is not None:
            self.P *= P0/self.P[-1]

        if not NO2:
            self.dens_no2[:] = 0.


def FN2(lam):
    ''' depolarisation factor of N2
        lam : um
    '''
    return 1.034 + 3.17 *1e-4 *lam**(-2)


def FO2(lam):
    ''' depolarisation factor of O2
        lam : um
    '''
    return 1.096 + 1.385 *1e-3 *lam**(-2) + 1.448 *1e-4 *lam**(-4)

def vapor_pressure(T):
    T0=273.15
    A=T0/T
    Avogadro = constants.value('Avogadro constant')
    M_H2O=18.015
    mh2o=M_H2O/Avogadro
    return A*np.exp(18.916758 - A * (14.845878 + A*2.4918766))/mh2o/1.e6


def Fair(lam, co2):
    ''' depolarisation factor of air for CO2 (N wavelengths x M layers)
        lam : um (N)
        co2 : ppm (M)
    '''
    _FN2 = FN2(lam).reshape((-1,1))
    _FO2 = FO2(lam).reshape((-1,1))
    _CO2 = co2.reshape((1,-1))

    return ((78.084 * _FN2 + 20.946 * _FO2 + 0.934 +
            _CO2*1e-4 *1.15)/(78.084+20.946+0.934+_CO2*1e-4))


def n300(lam):
    ''' index of refraction of dry air  (300 ppm CO2)
        lam : um
    '''
    return 1e-8 * ( 8060.51 + 2480990/(132.274 - lam**(-2)) + 17455.7/(39.32957 - lam**(-2))) + 1.


def n_air(lam, co2):
    ''' index of refraction of dry air (N wavelengths x M layers)
        lam : um (N)
        co2 : ppm (M)
    '''
    N300 = n300(lam).reshape((-1,1))
    CO2 = co2.reshape((1,-1))
    return ((N300 - 1) * (1 + 0.54*(CO2*1e-6 - 0.0003)) + 1.)

def ma(co2):
    ''' molecular volume
        co2 : ppm
    '''
    return 15.0556 * co2*1e-6 + 28.9595

def raycrs(lam, co2):
    ''' Rayleigh cross section (N wavelengths x M layers)
        lam : um (N)
        co2 : ppm ((M)
    '''
    LAM = lam.reshape((-1,1))
    Avogadro = constants.value('Avogadro constant')
    Ns = Avogadro/22.4141 * 273.15/288.15 * 1e-3
    nn2 = n_air(lam, co2)**2
    return (24*np.pi**3 * (nn2-1)**2/(LAM*1e-4)**4/Ns**2/(nn2+2)**2 * Fair(lam, co2))

def g0(lat):
    ''' gravity acceleration at the ground
        lat : deg
    '''
    assert isnumeric(lat)
    return (980.6160 * (1. - 0.0026372 * np.cos(2*lat*np.pi/180.)
            + 0.0000059 * np.cos(2*lat*np.pi/180.)**2))

def g(lat, z) :
    ''' gravity acceleration at altitude z
        lat : deg (scalar)
        z : m
    '''
    assert isnumeric(lat)
    return (g0(lat) - (3.085462 * 1.e-4 + 2.27 * 1.e-7 * np.cos(2*lat*np.pi/180.)) * z
            + (7.254 * 1e-11 + 1e-13 * np.cos(2*lat*np.pi/180.)) * z**2
            - (1.517 * 1e-17 + 6 * 1e-20 * np.cos(2*lat*np.pi/180.)) * z**3)

def rod(lam, co2=400., lat=45., z=0., P=1013.25, pressure='surface'):
    """
    Rayleigh optical depth from Bodhaine et al, 99 (N wavelengths x M layers)
        lam : wavelength in um (N)
        co2 : ppm (M)
        lat : deg (scalar)
        z : altitude in m (M)
        P : pressure in hPa (M)
            (surface or sea-level)
        pressure: str
            - 'surface': P provided at altitude z
            - 'sea-level': P provided at altitude 0
    """
    Avogadro = constants.value('Avogadro constant')
    zs = 0.73737 * z + 5517.56  # effective mass-weighted altitude
    G = g(lat, zs)
    # air pressure at the pixel (i.e. at altitude) in hPa
    if pressure == 'sea-level':
        Psurf = (P * (1. - 0.0065 * z / 288.15) ** 5.255) * 1000.  # air pressure at pixel location in dyn / cm2, which is hPa * 1000
    elif pressure == 'surface':
        Psurf = P * 1000.  # convert to dyn/cm2
    else:
        raise ValueError(f'Invalid pressure type ({pressure})')

    return raycrs(lam, co2) * Psurf * Avogadro/ma(co2)/G

def refractivity(lam,P,T,co2):
    ''' Refractivity of air
        lam : um (N)
        P   : hPa (M)
        T   : K (M)
        co2 : ppm (M)
    '''
    p= P*100.
    t = T-273.15
    Ntp = 1 + (n_air(lam[:],co2) - 1) * p * (1.+p*(60.1-0.972*t)*1e-10)\
        /(96095.43 * (1 + 0.003661 * t))
    return Ntp

def diff1(A, axis=0, samesize=True):
    if samesize:
        B = np.zeros_like(A)
        key = [slice(None)]*A.ndim
        key[axis] = slice(1, None, None)
        B[tuple(key)] = np.diff(A, axis=axis)[:]
        return B
    else:
        return np.diff(A, axis=axis)

def average(A):
    '''
    returns average value within each interval

    A: input array, size N
    returns averaged array of size N-1
    '''
    return 0.5*(A[1:] + A[:-1])


def isiterable(x):
    return hasattr(x, '__iter__')

def isnumeric(x):
    try:
        float(x)
        return True
    except TypeError:
        return False
    

def get_o2_abs(z, wl, afgl='afglus', DOWNLOAD=False, P0=None, verbose=False, zint=None):
    '''
    return vertical profile of O2 absorption coefficient
    
    Inputs:
        z  : 1D array of altitude in descending order (km)
        wl : 1D array of wavlength (nm)

    Keywords:
        afgl : string describing which AFGL standard atmosphere, default 'afglus'
        DOWNLOAD: Download HITRAN lines parameters, default False
        P0 : surface pressure (hPa), default None: uses AFGL
        zint : vertical grid to interpolate into, default None: uses z

    Outputs:
        2D array (NW, NZ) of absorption coefficient in km-1), (in grid zint if present, otherwise z)
    '''
    import hapi
    from smartg.Voigt_gpu import absorptionCoefficient_Voigt_gpu
    #Connect to HITRAN database
    hapi.db_begin('/home/did/work/smartg/' + 'notebooks/data')
    vmin = 1e7/wl.max()
    vmax = 1e7/wl.min()
    NW   = wl.size
    dv   = (vmax-vmin)/NW
    if DOWNLOAD:
        hapi.fetch('O2i1',7,1,vmin-100,vmax+100)
        hapi.fetch('O2i2',7,2,vmin-100,vmax+100)
        hapi.fetch('O2i3',7,3,vmin-100,vmax+100)  
        
    atm = AtmAFGL(afgl, grid=z, O3=0., NO2=False, P0=P0)
    NLE = atm.prof.z.size
    # prepare array for o2 absorption coefficients
    ao2 = np.zeros((NW+5,NLE), dtype=np.float64)
    # compute O2 absorption coefficient with 'GPU' version of HAPI Voigt profile function
    j=0
    for p,t,o2,z in zip(atm.prof.P,atm.prof.T,atm.prof.dens_o2,atm.prof.z):
        nuo2,coefo2 = absorptionCoefficient_Voigt_gpu(SourceTables=['O2i1','O2i2','O2i3'],
            HITRAN_units=True,
            OmegaRange=[vmin,vmax],OmegaStep=dv,GammaL='gamma_self',
            Environment={'p':p/1013.,'T':t})
        ao2[:nuo2.size,j] = coefo2 * o2 * 1e5
        j=j+1
        if verbose : print('level %f completed'%z)
    wlabs=(1e7/nuo2)
    # back to increasing wavelengths
    wlabs = wlabs[::-1]
    ao2   = ao2[:nuo2.size,:]
    ao2   = ao2[::-1,:]
    #interpolation into the solar grid
    ab    = LUT(ao2, axes=[wlabs, atm.prof.z], names=['wavelength', 'z'] )
    
    if zint is None : return ab[Idx(wl, fill_value='extrema'),:]
    else : 
        zint2, wl2 = np.meshgrid(zint, wl)
        return ab[Idx(wl2  , fill_value='extrema'),
                  Idx(zint2, fill_value='extrema')]



def get_co2_abs(z, wl, afgl='afglus', DOWNLOAD=False, P0=None, verbose=False, zint=None):
    '''
    return vertical profile of CO2 absorption coefficient
    
    Inputs:
        wl : 1D array of wavlength (nm)
        z  : 1D array of altitude in descending order (km)

    Keywords:
        afgl : string describing which AFGL standard atmosphere, default 'afglus'
        DOWNLOAD: Download HITRAN lines parameters, default False
        P0 : surface pressure (hPa), default None: uses AFGL
        zint : vertical grid to interpolate into, default None: uses z

    Outputs:
        2D array (NW, NZ) of absorption coefficient in km-1), (in grid zint if present, otherwise z)
    '''
    import hapi
    from smartg.Voigt_gpu import absorptionCoefficient_Voigt_gpu
    #Connect to HITRAN database
    hapi.db_begin('data')
    vmin = 1e7/wl.max()
    vmax = 1e7/wl.min()
    NW   = wl.size
    dv   = (vmax-vmin)/NW
    if DOWNLOAD:
        hapi.fetch('CO2i1',2,1,vmin-100,vmax+100)
        hapi.fetch('CO2i2',2,2,vmin-100,vmax+100)
        hapi.fetch('CO2i3',2,3,vmin-100,vmax+100)  
    
    atm = AtmAFGL(afgl, grid=z, O3=0., NO2=False, P0=P0)
    NLE = atm.prof.z.size
    # prepare array for co2 absorption coefficients
    aco2 = np.zeros((NW+5,NLE), dtype=np.float64)
    # compute CO2 absorption coefficient with 'GPU' version of HAPI Voigt profile function
    j=0
    for p,t,co2,z in zip(atm.prof.P,atm.prof.T,atm.prof.dens_co2,atm.prof.z):
        nuco2,coefco2 = absorptionCoefficient_Voigt_gpu(SourceTables=['CO2i1','CO2i2','CO2i3'],
            HITRAN_units=True,
            OmegaRange=[vmin,vmax],OmegaStep=dv,GammaL='gamma_self',
            Environment={'p':p/1013.,'T':t})
        aco2[:nuco2.size,j] = coefco2 * co2 * 1e5
        j=j+1
        if verbose : print('level %f completed'%z)
    wlabs=(1e7/nuco2)
    # back to increasing wavelengths
    wlabs = wlabs[::-1]
    aco2   = aco2[:nuco2.size,:]
    aco2   = aco2[::-1,:]
    #interpolation into the solar grid
    ab    = LUT(aco2, axes=[wlabs, atm.prof.z], names=['wavelength', 'z'] )
    
    if zint is None : return ab[Idx(wl, fill_value='extrema'),:]
    else : 
        zint2, wl2 = np.meshgrid(zint, wl)
        return ab[Idx(wl2  , fill_value='extrema'),
                  Idx(zint2, fill_value='extrema')]



def get_h2o_abs(z, wl, afgl='afglus', DOWNLOAD=False, P0=None, verbose=False, zint=None, H2O=None):
    '''
    return vertical profile of H2O absorption coefficient
    
    Inputs:
        wl : 1D array of wavlength (nm)
        z  : 1D array of altitude in descending order (km)

    Keywords:
        afgl : string describing which AFGL standard atmosphere, default 'afglus'
        DOWNLOAD: Download HITRAN lines parameters, default False
        P0 : surface pressure (hPa), default None: uses AFGL
        zint : vertical grid to interpolate into, default None: uses z
        H2O : vertical column of (H2O g/cm-2), default None: uses AFGL)

    Outputs:
        2D array (NW, NZ) of absorption coefficient in km-1), (in grid zint if present, otherwise z)
    '''
    import hapi
    from smartg.Voigt_gpu import absorptionCoefficient_Voigt_gpu
    #Connect to HITRAN database
    hapi.db_begin('data')
    vmin = 1e7/wl.max()
    vmax = 1e7/wl.min()
    NW   = wl.size
    dv   = (vmax-vmin)/NW
    if DOWNLOAD:
        hapi.fetch('HOHi1',1,1,vmin-100,vmax+100)
        hapi.fetch('HOHi2',1,2,vmin-100,vmax+100)
        
    atm = AtmAFGL(afgl, grid=z, O3=0., NO2=False, P0=P0, H2O=H2O)
    NLE = atm.prof.z.size
    # prepare array for co2 absorption coefficients
    ah2o = np.zeros((NW+5,NLE), dtype=np.float64)
    # compute CO2 absorption coefficient with 'GPU' version of HAPI Voigt profile function
    j=0
    for p,t,h2o,z in zip(atm.prof.P,atm.prof.T,atm.prof.dens_h2o,atm.prof.z):
        nuh2o,coefh2o = absorptionCoefficient_Voigt_gpu(SourceTables=['HOHi1','HOHi2'],
            HITRAN_units=True,
            OmegaRange=[vmin,vmax],OmegaStep=dv,GammaL='gamma_self',
            Environment={'p':p/1013.,'T':t})
        ah2o[:nuh2o.size,j] = coefh2o * h2o * 1e5
        j=j+1
        if verbose : print('level %f completed'%z)
    wlabs=(1e7/nuh2o)
    # back to increasing wavelengths
    wlabs = wlabs[::-1]
    ah2o   = ah2o[:nuh2o.size,:]
    ah2o   = ah2o[::-1,:]
    #interpolation into the solar grid
    ab    = LUT(ah2o, axes=[wlabs, atm.prof.z], names=['wavelength', 'z'] )
    
    if zint is None : return ab[Idx(wl, fill_value='extrema'),:]
    else : 
        zint2, wl2 = np.meshgrid(zint, wl)
        return ab[Idx(wl2  , fill_value='extrema'),
                  Idx(zint2, fill_value='extrema')]



def od2k(prof, dataset, axis=1, zreverse=False):
    '''
    From integrated Optical Depth to vertical coefficient in km-1)

    Inputs:
        prof : atmosphere profile (MLUT) as computed by calc method of AtmAFGL
        dataset : name of the dataset to be processed

    Keywords:
        axis : number of the vertical dimension, default 1
        zreverse : invert the vertical axis, default False

    Outputs:
        2D array (NW, NZ) of vertical coefficient (km-1)
    '''
    ot = diff1(prof[dataset].data.astype(np.float32), axis=axis)
    #dz = diff1(prof.axis('z_atm')).astype(np.float32)
    zz = prof.axis('z_atm') if not isinstance(prof, xarray.Dataset) else prof['z_atm']
    dz = diff1(zz).astype(np.float32)
    
    
    k  = abs(ot/dz)
    k[np.isnan(k)] = 0
    sl = slice(None,None,-1 if zreverse else 1)
    
    return k[:,sl]


def BPlanck(wav, T):
    a = 2.0*Planck*speed_of_light**2
    b = Planck*speed_of_light/(wav*Boltzmann*T)
    intensity = a/ ( (wav**5) * (np.exp(b) - 1.0) )
    return intensity


def get_aer_dist_integral(Z, H_min, H_max):
    return (-(Z)*np.exp(-H_max/Z) + (Z)*np.exp(-H_min/Z))


def conv_pha3D_to_pha4D(lut_pha_3D, lut_ipha, pfwav=None):
    """
    Description: Convert from smartg 3D phase matrix convention to 4D

    ===ARGS:
    lut_pha_3D : 3D phase matrix LUT (iphase, stk, theta)
    lut_ipha   : First index of lut_pha_3D depending on wl and z

    ===RETURN:
    phase : numpy array with the 4D phase matrix (wl, z, stk, theta)

    """
    if pfwav is not None : nwav = len(pfwav)
    else                 : nwav = lut_ipha.shape[0]
    nz   = lut_ipha.shape[1]
    nth = lut_pha_3D.shape[-1]
    
    phase = np.zeros((nwav, nz, 6, nth), dtype=np.float64)
    for iw in range(0, nwav):
        for iz in range (0, nz):
            if pfwav is not None : ipha = lut_ipha[Idx(pfwav[iw]), iz]
            else                 : ipha = lut_ipha[iw, iz]
            phase[iw,iz,:,:] = lut_pha_3D[round(ipha),:,:]

    return phase


def generatePro_multi(pro_models, b_wav, aots, atm='afglt', factor=None,
                      pfwav=None, P0=None, O3=None, H2O=None, O3_H2O_alt=None):
    """
    This function return an atmosphere profile giving a list of several atmosphere profiles. Different profiles can be
    merged together, and a possible mix can be considered by correctly ajusting the aots and factor parameters.

    ===ARGS:
    pro_models : List of atmosphere profiles (from the smartg atmAFGL function)
    b_wav      : Kdis bands or list of wavelenghts
    wl_ref     : Wavelenght used as reference for calculations
    aots       : List of aot of each profile in pro_models at the wavelenght wl_ref
    atm        : The atmAFGL atmosphere used
    factor     : List of factors in order to consider the mixing of models
    pfwav      : List of wavelenghts where the phase functions are computed
    P0         : Surface pressure
    O3         : Scale ozone vertical column (Dobson units)
    H2O        : Scale Water vertical column
    O3_H2O_alt  : altitude of H2O and O3 values, by default None and scale from z=0km

    ===RETURN:
    pro_atm_tot : A unique atmosphere profile

    ===Exemple:
    pro_modelA = atmAFGL('urban', ...)
    pro_modelB = atmAFGL('desert', ...)
    A,B = functionToGetAB(...)
    proFinal = ([pro_modelA, pro_modelB], b_wav, aots=[0.05, 0.5], atm='afgus', factor=[A, B],
                      pfwav=[550.], P0=1013.25, O3=300., H2O=2., wl_ref=550., grid=None)
    """
    
    if not isinstance(b_wav, BandSet): b_wav_BS = BandSet(b_wav)
    else : b_wav_BS = b_wav
    if (pfwav is None): wav = b_wav_BS
    else: wav = pfwav
    s_z = len(pro_models[0].axis('z_atm')); s_wav=len(wav)
    
    aot_pro = []; assa_pro=[]; Dz=[]; apf=[]; aec_pro=[]
    aec_pro_lut = []; assa_pro_lut=[];assa_pro_bis=[]; saec_pro=[]
    APF_top=[]; APF_bot=[]; assa_top=[]; sumAOT_models=0
    n_models=len(pro_models)
    if factor is None:
        factor=np.full(n_models, 1, dtype=int)
    
    for j in range (0, n_models):
        sumAOT_models += aots[j]*factor[j]
        aot_pro.append(diff1(pro_models[j][ 'OD_p' ].data*factor[j], axis=1))
        assa_pro.append(pro_models[j][ 'ssa_p_atm' ].data)
        Dz.append(diff1(pro_models[j].axis( 'z_atm' )))
        #apf.append(pro_models[j][ 'phase_atm' ].data[ :, None, :, :])
        apf.append(conv_pha3D_to_pha4D(pro_models[j][ 'phase_atm' ],
                                       pro_models[j][ 'iphase_atm' ], pfwav=pfwav))
        aec_pro.append(aot_pro[j]/Dz[j])
        assa_pro[j][~np.isfinite( assa_pro[j] )] = 1.; aec_pro[j][~np.isfinite( aec_pro[j] )] = 0.

        # If pfwav is given this enables to avoid some useless calculations
        if (pfwav is not None):
            aec_pro_lut.append(LUT(aec_pro[j], names=[ 'wav_phase', 'z_phase'], 
                                axes=[ b_wav_BS[:], pro_models[0].axis('z_atm')]))
            assa_pro_lut.append(LUT(assa_pro[j], names=[ 'wav_phase', 'z_phase'], 
                                axes=[ b_wav_BS[:], pro_models[0].axis('z_atm')]))
            aec_pro[j] = np.zeros((s_wav, s_z), dtype=np.float64);
            assa_pro_bis.append(np.zeros((s_wav, s_z), dtype=np.float64))
            for i in range (0, s_wav):
                aec_pro[j][i,:]  = aec_pro_lut[j][Idx(pfwav[i]),:]
                assa_pro_bis[j][i,:]  = assa_pro_lut[j][Idx(pfwav[i]),:]
        else:
            assa_pro_bis.append(assa_pro[j])

        saec_pro.append((aec_pro[j]*assa_pro_bis[j])[:, :, np.newaxis, np.newaxis]) 
        APF_top.append(apf[j]*saec_pro[j])
        APF_bot.append(saec_pro[j])
        assa_top.append(aot_pro[j]*assa_pro[j])
    
    sAPF_top=APF_top[0]; sAPF_bot = APF_bot[0]; sAOT=aot_pro[0]; s_assa_top=assa_top[0]
    if n_models > 1:
        for k in range (0, n_models-1):
            sAPF_top+=APF_top[k+1]
            sAPF_bot+= APF_bot[k+1]
            sAOT+=aot_pro[k+1]
            s_assa_top+=assa_top[k+1]
            
    apf_tot = sAPF_top/sAPF_bot
    apf_tot[np.isnan(apf_tot)] = 0.
    pha_tot = LUT( apf_tot, names=[ 'wav_phase', 'z_phase', 'stk', 'theta_atm'], 
              axes=[ wav[:], pro_models[0].axis('z_atm'), None, pro_models[0].axis('theta_atm') ] )
    # ============================================================
    
    # Compute the AOT and SSA of the mix model
    aot_pro_tot  = sAOT
    aot_pro_tot[~np.isfinite(aot_pro_tot)] = 0.
    assa_pro_tot = s_assa_top/aot_pro_tot
    assa_pro_tot[~np.isfinite(assa_pro_tot)] = 1.
    
    # Create the LUT profile of the mix model
    pro_atm_tot = AtmAFGL(atm, O3=O3, H2O=H2O, P0=P0, grid=pro_models[0].axis('z_atm'), pfwav=wav[:],
                          prof_aer=(aot_pro_tot,assa_pro_tot), O3_H2O_alt=O3_H2O_alt).calc(b_wav, phase=False)
    pha_atm, ipha_atm = calc_iphase(pha_tot, b_wav_BS[:], pro_models[0].axis('z_atm'))
    pro_atm_tot.add_axis('theta_atm', pha_tot.axes[-1])
    pro_atm_tot.add_dataset('phase_atm', pha_atm, ['iphase', 'stk', 'theta_atm'])
    pro_atm_tot.add_dataset('iphase_atm', ipha_atm, ['wavelength', 'z_atm'])

    return pro_atm_tot


def compute_AB_coeff(AOT_OBS_wl1, AOT_OBS_wl2, AOT_modelA_wl1, AOT_modelA_wl2, AOT_modelB_wl1, AOT_modelB_wl2):
    """
    This function give the A, B factors to multiply with the AOTs of reference models (desert, continental clean, ...),
    in order to get a mix profile with AOTs and Angstrom coefficient in good agreement with observation.

    ===ARGS:
    AOT_OBS_wli    : Observaton AOT (scalar) at wavelenght wli
    AOT_modelX_wli : AOT (scalar) at wavelenght wli of the model X

    ===RETURN:
    A, B : factors of model A and B
    """

    ratioA = AOT_modelA_wl2/AOT_modelA_wl1
    B = (AOT_OBS_wl2 - AOT_OBS_wl1*ratioA) / (AOT_modelB_wl2 - AOT_modelB_wl1*ratioA)
    A = (AOT_OBS_wl1 - B*AOT_modelB_wl1) / AOT_modelA_wl1
    
    return A, B



def get_AB_coeff(modelA, modelB, wl1, wl2, AOT_OBS_wl1, AOT_OBS_wl2,
                 aot_refA=0.05, aot_refB=0.5, atm='afglt', P0=None,
                 O3=None, H2O=None, wl_ref=550., grid=None, O3_H2O_alt=None):

    """
    This function give the A, B factors to multiply with the AOTs of reference models (desert, continental clean, ...),
    in order to get a mix profile with AOTs and Angstrom coefficient in good agreement with observation.

    ===ARGS:
    modelA      : First OPAC model to use for the mix (i.g. 'desert', 'urban', ...)
    modelB      : Second OPAC model to use for the mix
    wli         : Observation wavelenghts i used for mixing
    AOT_OBS_wli : Obsevaton AOT (scalar) at wavelenght wli at z=0 or if O3_H2O_alt not none at z=O3_H2O_alt
    aot_refA/B  : reference AOT for model A and B at z=0
    atm         : The atmAFGL atmosphere used
    P0          : Surface pressure
    O3          : Scale ozone vertical column (Dobson units)
    wl_ref      : Wavelenght used as reference for some calculations
    grid        : Shape of vertical atm layers
    O3_H2O_alt  : altitude of H2O and O3 values, by default None and scale from z=0km

    ===RETURN:
    A, B : factors of model A and B
    """

    prof_MA = AtmAFGL(atm, comp=[AeroOPAC(modelA, aot_refA, wl_ref)],
                      O3=O3, P0=P0, H2O=H2O, grid=grid, O3_H2O_alt=O3_H2O_alt).calc([wl1, wl2], phase=False)

    prof_MB = AtmAFGL(atm, comp=[AeroOPAC(modelB, aot_refB, wl_ref)],
                      O3=O3, P0=P0, H2O=H2O, grid=grid, O3_H2O_alt=O3_H2O_alt).calc([wl1, wl2], phase=False)

    # Compute AOT of the 2 models at the 2 wavelenghts (wl1 and wl2)
    if (O3_H2O_alt is None): alt = -1
    else: alt = Idx(O3_H2O_alt)
    AOT_modelA_wl1 = prof_MA['OD_p'][Idx(wl1), alt]; AOT_modelA_wl2 = prof_MA['OD_p'][Idx(wl2), alt];
    AOT_modelB_wl1 = prof_MB['OD_p'][Idx(wl1), alt]; AOT_modelB_wl2 = prof_MB['OD_p'][Idx(wl2), alt];

    # print(alt)
    # print("MA (w1\w2)", prof_MA['OD_p'][Idx(wl1), alt], prof_MA['OD_p'][Idx(wl2), alt])
    # print("MB (w1\w2)", prof_MB['OD_p'][Idx(wl1), alt], prof_MB['OD_p'][Idx(wl2), alt])

    # Compute now the AOT of the mixted model at the 2 wl and the A and B parameters to know the proportion of each model
    A, B = compute_AB_coeff(AOT_OBS_wl1, AOT_OBS_wl2, AOT_modelA_wl1, AOT_modelA_wl2, AOT_modelB_wl1, AOT_modelB_wl2)

    return A, B

def get_AB_coeff2(modelA, modelB, wl1, wl2, AOT_OBS_wl1, AOT_OBS_wl2,
                 aot_refA=0.05, aot_refB=0.5, atm='afglt', P0=None,
                 O3=None, H2O=None, wl_ref=550., grid=None, O3_H2O_alt=None, return_zgrid=False):

    """
    This function give the A, B factors to multiply with the AOTs of reference models (desert, continental clean, ...),
    in order to get a mix profile with AOTs and Angstrom coefficient in good agreement with observation.

    ===ARGS:
    modelA       : First OPAC model to use for the mix (i.g. 'desert', 'urban', ...)
    modelB       : Second OPAC model to use for the mix
    wli          : Observation wavelenghts i used for mixing
    AOT_OBS_wli  : Obsevaton AOT (scalar) at wavelenght wli at z=0 or if O3_H2O_alt not none at z=O3_H2O_alt
    aot_refA/B   : reference AOT for model A and B at z=0
    atm          : The atmAFGL atmosphere used
    P0           : Surface pressure
    O3           : Scale ozone vertical column (Dobson units)
    wl_ref       : Wavelenght used as reference for some calculations
    grid         : Shape of vertical atm layers
    O3_H2O_alt   : altitude of H2O and O3 values, by default None and scale from z=0km
    return_zgrid : return the z grid used

    ===RETURN:
    A, B : factors of model A and B
    """

    prof_MA = AtmAFGL(atm, comp=[AerOPAC(modelA, aot_refA, wl_ref)],
                      O3=O3, P0=P0, H2O=H2O, grid=grid, O3_H2O_alt=O3_H2O_alt).calc([wl1, wl2], phase=False)

    prof_MB = AtmAFGL(atm, comp=[AerOPAC(modelB, aot_refB, wl_ref)],
                      O3=O3, P0=P0, H2O=H2O, grid=grid, O3_H2O_alt=O3_H2O_alt).calc([wl1, wl2], phase=False)

    # Compute AOT of the 2 models at the 2 wavelenghts (wl1 and wl2)
    if (O3_H2O_alt is None): alt = -1
    else: alt = Idx(O3_H2O_alt)
    AOT_modelA_wl1 = prof_MA['OD_p'][Idx(wl1), alt]; AOT_modelA_wl2 = prof_MA['OD_p'][Idx(wl2), alt]
    AOT_modelB_wl1 = prof_MB['OD_p'][Idx(wl1), alt]; AOT_modelB_wl2 = prof_MB['OD_p'][Idx(wl2), alt]

    # Compute now the AOT of the mixted model at the 2 wl and the A and B parameters to know the proportion of each model
    A, B = compute_AB_coeff(AOT_OBS_wl1, AOT_OBS_wl2, AOT_modelA_wl1, AOT_modelA_wl2, AOT_modelB_wl1, AOT_modelB_wl2)

    if return_zgrid : return A, B, prof_MA.axes['z_atm']
    else : return A, B


def check_date (dates, year):
    """
    Description: Make sure the parameter "dates" does not have dates of different years and
                 make sure the unique year of all the dates is equal to the "year" parameter

    ===Parameters:
    dates : Numpy array or list of dates at format "yyyy:mm:dd"
    year  : Interger at format yyyy
    """

    date_list = []
    dates_unique = np.unique(dates)
    for date in dates_unique: date_list.append(date.split(':')[-1])
    date_list = np.unique(date_list)

    if date_list.size != 1: raise NameError('Since the return result is with a "day of year" dimension, " \
                                        + " a file on several years of data is not authorised!')
    if int(date_list) != year: raise NameError('The chosen year and the data year are not the same!')

    return

def read_Aeronet_AOD(file, year):
    """
    Description: Extraction of AOD data from Aeronet file
                 and incoporate them in a LUT object

    === Parameters:
    file : Extinction AOD aeronet file (finishing by .aod)
    year : The year for 'Day_of_Year(Fraction)' dimension creation

    === Return
    LUT object with extinction AOD in function of Day_of_Year(Fraction) and wavelength
    """

    AOD = pd.read_csv(file, sep=',', skiprows=6)
    NTIME_AOD = AOD.index.size

    check_date (dates=AOD["Date(dd:mm:yyyy)"].values, year=year)

    wav_ext = []
    for key in AOD.keys():
        if 'AOD_Extinction-Total' in key:
            str_bis = key.split('[')
            wav_ext.append(float(str_bis[1][:-3]))
    wav_ext = np.unique(wav_ext)        
    NWAV_EXT = len(wav_ext)

    mat_ext = np.zeros((NTIME_AOD, NWAV_EXT), dtype=np.float64)
    for itime in range (0, NTIME_AOD):
        ind = (AOD.index == itime)
        for iwav, wav in enumerate(wav_ext):
            key = 'AOD_Extinction-Total[' + str(int(wav)) + 'nm]'
            mat_ext[itime, iwav] = AOD[ind][key]

    AOD_ext_lut = LUT(mat_ext, axes=[AOD["Day_of_Year(Fraction)"].values, wav_ext],
                      names=['Day_of_Year(Fraction)', 'wavelength'])

    return AOD_ext_lut
    
def read_Aeronet_SSA(file, year):
    """
    Description: Extraction of SSA data from Aeronet file
                 and incoporate them in a LUT object

    === Parameters:
    file : Single scattering albedo aeronet file (finishing by .ssa)
    year : The year for 'Day_of_Year(Fraction)' dimension creation

    === Return
    LUT object with SSA in function of Day_of_Year(Fraction) and wavelength
    """
    SSA = pd.read_csv(file, sep=',', skiprows=6)
    NTIME_SSA = SSA.index.size

    check_date (dates=SSA["Date(dd:mm:yyyy)"].values, year=year)

    wav_ssa = []
    for key in SSA.keys():
        if 'Single_Scattering_Albedo' in key:
            str_bis = key.split('[')
            wav_ssa.append(float(str_bis[1][:-3]))
    wav_ssa = np.unique(wav_ssa)        
    NWAV_SSA = len(wav_ssa)

    mat_ssa = np.zeros((NTIME_SSA, NWAV_SSA), dtype=np.float64)
    for itime in range (0, NTIME_SSA):
        ind = (SSA.index == itime)
        for iwav, wav in enumerate(wav_ssa):
            key = 'Single_Scattering_Albedo[' + str(int(wav)) + 'nm]'
            mat_ssa[itime, iwav] = SSA[ind][key]

    SSA_lut = LUT(mat_ssa, axes=[SSA["Day_of_Year(Fraction)"].values, wav_ssa],
                  names=['Day_of_Year(Fraction)', 'wavelength'])

    return SSA_lut

def read_Aeronet_PFN(file, year):
    """
    Description: Extraction of PFN data from Aeronet file
                 and incoporate them in a LUT object

    === Parameters:
    file : Phase matrix aeronet file (finishing by .pfn)
    year : The year for 'Day_of_Year(Fraction)' dimension creation

    === Return
    LUT object with PFN in function of Day_of_Year(Fraction), wavelength and thetha_atm
    """
    PFN = pd.read_csv(file, sep=',', skiprows=6)
    PFN = PFN[PFN['Phase_Function_Mode']=='Total'] # take only total of fine + coarse
    NTIME_PFN = PFN.index.size

    check_date (dates=PFN["Date(dd:mm:yyyy)"].values, year=year)

    ang = []; wav_pfn = []
    for key in PFN.keys():
        if '0000' in key:
            str_bis = key.split('[')
            ang.append(float(str_bis[0]))
            wav_pfn.append(float(str_bis[1][:-3]))
    ang = np.unique(ang)[::-1]
    wav_pfn = np.unique(wav_pfn)
    NANG = len(ang)
    NWAV_PFN = len(wav_pfn)

    mat_pfn = np.zeros((NTIME_PFN, NWAV_PFN, NANG), dtype=np.float64)
    for itime in range (0, NTIME_PFN):
        ind = (PFN.index == itime)
        for iwav, wav in enumerate(wav_pfn):
            for iang, ag in enumerate(ang):
                ang_str = "%.6f" % float(ag)
                key = ang_str + "[" + str(int(wav)) + 'nm]'
                mat_pfn[itime, iwav, iang] = PFN[ind][key]
    
    phase_lut = LUT(mat_pfn, axes=[PFN["Day_of_Year(Fraction)"].values, wav_pfn, ang],
                    names=['Day_of_Year(Fraction)', 'wavelength', 'theta_atm'])

    return phase_lut


def atm_pro_from_aeronet(date, time, aod_file, ssa_file, pfn_file, b_wav, pfwav=None,
                         z_profil=np.linspace(100., 0., num=101), dens = None,
                         atm_name="afglt", P0=None, O3=None, H2O=None, O3_H2O_alt=None,
                         fill_value_time=None):
    """
    Description: Create an atmosphere MLUT object from aeronet files.

    === Parameters:
    date            : Date in the following format -> "yyyy-mm-dd"
    time            : Time in the following format -> "hh:mm:ss"
    AOD_file        : Extinction AOD aeronet file (finishing by .aod) or aod LUT
    ssa_file        : Single scattering albedo aeronet file (finishing by .ssa) or ssa LUT
    pfn_file        : Phase matrix aeronet file (finishing by .pfn) or pfn LUT
    bwav            : Kdis bands or list of wavelenghts
    pfwav           : List of wavelenghts where the phase functions are computed
    z_profil        : Altitude grid profil
    dens            : aerosol density in funtion of z_profil
    atm_name        : The atmAFGL atmosphere used
    P0              : Surface pressure
    O3              : Scale ozone vertical column (Dobson units)
    H2O             : Scale Water vertical column
    O3_H2O_alt      : Altitude of H2O and O3 values, by default None and scale from z=0km
    fill_value_time : Passed to interp1d for time interpolation e.g "fill_value='extrema'"

    === return
    SMART-G atmosphere profil MLUT
    """

    pd_date = pd.Timestamp(date + " " + time)
    nb_sec_day = 24*60*60 # number of seconds in one day
    day_frac = 1 - ( (nb_sec_day - (pd_date.hour*60*60 + pd_date.minute*60 + pd_date.second)) / nb_sec_day )
    day_year_frac = pd_date.day_of_year + day_frac; print('day_year_frac =', day_year_frac)
    year = pd_date.year

    if isinstance(aod_file, LUT): aod_lut = aod_file
    else: aod_lut = read_Aeronet_AOD(aod_file, year=year)
    if isinstance(ssa_file, LUT): ssa_lut = ssa_file
    else: ssa_lut = read_Aeronet_SSA(ssa_file, year=year)
    if isinstance(pfn_file, LUT): pfn_lut = pfn_file
    else: pfn_lut = read_Aeronet_PFN(pfn_file, year=year)
       
    aod_lut = aod_lut.sub({"Day_of_Year(Fraction)": Idx(day_year_frac, fill_value=fill_value_time)})
    ssa_lut = ssa_lut.sub({"Day_of_Year(Fraction)": Idx(day_year_frac, fill_value=fill_value_time)})
    pfn_lut = pfn_lut.sub({"Day_of_Year(Fraction)": Idx(day_year_frac, fill_value=fill_value_time)})

    if not isinstance(b_wav, BandSet): b_wav_BS = BandSet(b_wav)
    else : b_wav_BS = b_wav
    b_wav_unique = np.unique(b_wav_BS)
    if (pfwav is None): pf_wav = b_wav_unique
    else: pf_wav = pfwav

    f_ext      = interp1d(aod_lut.axes[0], aod_lut[:], fill_value='extrapolate')
    ext_interp = f_ext(b_wav_unique)
    if (np.any(ext_interp < 0)):
        print("Warning: AOD interpolation have values < 0, those values will be set to 0.")
        ext_interp[ext_interp < 0] = 0

    f_ssa      = interp1d(ssa_lut.axes[0], ssa_lut[:], fill_value='extrapolate')
    ssa_interp = f_ssa(b_wav_unique)
    if (np.any(ssa_interp < 0)):
        print("Warning: SSA interpolation have values < 0, those values will be set to 0.")
        ssa_interp[ssa_interp < 0] = 0
    if (np.any(ssa_interp > 1)):
        print("Warning: SSA interpolation have values > 1, those values will be set to 1.")
        ssa_interp[ssa_interp > 1] = 1
    
    wav_pfn = pfn_lut.axes[0]
    ang_pfn = pfn_lut.axes[1]
    pfn_interp = np.zeros((len(b_wav_unique), len(ang_pfn)), dtype=np.float64)  
    for iang in range (0, len(ang_pfn)):
        f_pfn = interp1d(wav_pfn, pfn_lut[:,iang], fill_value='extrapolate')
        pfn_interp[:,iang] = f_pfn(b_wav_unique)
    pfn_interp = np.stack([pfn_interp[:,:]]*4, axis=1)
    pfn_interp[:,2:3,:]=0.
    if(np.any(pfn_interp < 0)):
        print("Warning: PFN interpolation have values < 0, those values will be set to 0.")
        pfn_interp[pfn_interp < 0] = 0
    
    ext_interp_lut = LUT(ext_interp, axes=[b_wav_unique], names=['wavelength'])
    ssa_interp_lut = LUT(ssa_interp, axes=[b_wav_unique], names=['wavelength'])
    pfn_interp_lut = LUT(pfn_interp, axes=[b_wav_unique, None, ang_pfn], names=['wavelength', 'None', 'theta_atm'])
    aeronet_specie = SpeciesUser(name='aeronet', ext=ext_interp_lut, ssa=ssa_interp_lut, phase=pfn_interp_lut, fill_value='extrema')


    if dens is None: D=0.33; aero_dens = np.exp(-(z_profil-5)**2/D**2)
    else: aero_dens = dens

    comp  = CompUser(aeronet_specie, aero_dens, z_profil, aod_lut[0], aod_lut.axes[0][0])
    atm_pro = AtmAFGL(atm_name, grid=z_profil, P0=P0, O3=O3, H2O=H2O, comp=[comp], pfwav=pf_wav, O3_H2O_alt=O3_H2O_alt).calc(b_wav_BS)

    return atm_pro

def atm_pro_from_aeronet_opti(date, time, aod_file, ssa_file, pfn_file, b_wav, pfwav=None,
                              z_profil=np.linspace(100., 0., num=101), dens = None,
                              atm_name="afglt", P0=None, O3=None, H2O=None, O3_H2O_alt=None,
                              fill_value_time=None):
    """
    Description: Optimized version of atm_pro_from_aeronet(), but still in development.

    === Parameters:
    date            : Date in the following format -> "yyyy-mm-dd"
    time            : Time in the following format -> "hh:mm:ss"
    AOD_file        : Extinction AOD aeronet file (finishing by .aod) or aod LUT
    ssa_file        : Single scattering albedo aeronet file (finishing by .ssa) or ssa LUT
    pfn_file        : Phase matrix aeronet file (finishing by .pfn) or pfn LUT
    bwav            : Kdis bands or list of wavelenghts
    pfwav           : List of wavelenghts where the phase functions are computed
    z_profil        : Altitude grid profil
    dens            : aerosol density in funtion of z_profil
    atm_name        : The atmAFGL atmosphere used
    P0              : Surface pressure
    O3              : Scale ozone vertical column (Dobson units)
    H2O             : Scale Water vertical column
    O3_H2O_alt      : Altitude of H2O and O3 values, by default None and scale from z=0km
    fill_value_time : Passed to interp1d for time interpolation e.g "fill_value='extrema'"

    === return
    SMART-G atmosphere profil MLUT
    """

    pd_date = pd.Timestamp(date + " " + time)
    nb_sec_day = 24*60*60 # number of seconds in one day
    day_frac = 1 - ( (nb_sec_day - (pd_date.hour*60*60 + pd_date.minute*60 + pd_date.second)) / nb_sec_day )
    day_year_frac = pd_date.day_of_year + day_frac; print('day_year_frac =', day_year_frac)
    year = pd_date.year

    if isinstance(aod_file, LUT): aod_lut = aod_file
    else: aod_lut = read_Aeronet_AOD(aod_file, year=year)
    if isinstance(ssa_file, LUT): ssa_lut = ssa_file
    else: ssa_lut = read_Aeronet_SSA(ssa_file, year=year)
    if isinstance(pfn_file, LUT): pfn_lut = pfn_file
    else: pfn_lut = read_Aeronet_PFN(pfn_file, year=year)
       
    aod_lut = aod_lut.sub({"Day_of_Year(Fraction)": Idx(day_year_frac, fill_value=fill_value_time)})
    ssa_lut = ssa_lut.sub({"Day_of_Year(Fraction)": Idx(day_year_frac, fill_value=fill_value_time)})
    pfn_lut = pfn_lut.sub({"Day_of_Year(Fraction)": Idx(day_year_frac, fill_value=fill_value_time)})

    if not isinstance(b_wav, BandSet): b_wav_BS = BandSet(b_wav)
    else : b_wav_BS = b_wav
    b_wav_unique = np.unique(b_wav_BS)
    if (pfwav is None): pf_wav = b_wav_unique
    else: pf_wav = pfwav

    wav_interp_ext = aod_lut.axes[0]
    if (b_wav_unique[0] < wav_interp_ext[0]): wav_interp_ext = np.concatenate([[b_wav_unique[0]], wav_interp_ext])
    if (b_wav_unique[-1] > wav_interp_ext[-1]): wav_interp_ext = np.concatenate([wav_interp_ext, [b_wav_unique[-1]]])
    f_ext      = interp1d(aod_lut.axes[0], aod_lut[:], fill_value='extrapolate')
    ext_interp = f_ext(wav_interp_ext)
    if (np.any(ext_interp < 0)):
        print("Warning: AOD interpolation have values < 0, those values will be set to 0.")
        ext_interp[ext_interp < 0] = 0

    wav_interp_ssa = ssa_lut.axes[0]
    if (b_wav_unique[0] < wav_interp_ssa[0]): wav_interp_ssa = np.concatenate([[b_wav_unique[0]], wav_interp_ssa])
    if (b_wav_unique[-1] > wav_interp_ssa[-1]): wav_interp_ssa = np.concatenate([wav_interp_ssa, [b_wav_unique[-1]]])
    f_ssa      = interp1d(ssa_lut.axes[0], ssa_lut[:], fill_value='extrapolate')
    ssa_interp = f_ssa(wav_interp_ssa)
    if (np.any(ssa_interp < 0)):
        print("Warning: SSA interpolation have values < 0, those values will be set to 0.")
        ssa_interp[ssa_interp < 0] = 0
    if (np.any(ssa_interp > 1)):
        print("Warning: SSA interpolation have values > 1, those values will be set to 1.")
        ssa_interp[ssa_interp > 1] = 1
    
    wav_interp_pfn = pfn_lut.axes[0]
    if (b_wav_unique[0] < wav_interp_pfn[0]): wav_interp_pfn = np.concatenate([[b_wav_unique[0]], wav_interp_pfn])
    if (b_wav_unique[-1] > wav_interp_pfn[-1]): wav_interp_pfn = np.concatenate([wav_interp_pfn, [b_wav_unique[-1]]])
    wav_pfn = pfn_lut.axes[0]
    ang_pfn = pfn_lut.axes[1]
    pfn_interp = np.zeros((len(wav_interp_pfn), len(ang_pfn)), dtype=np.float64)  
    for iang in range (0, len(ang_pfn)):
        f_pfn = interp1d(wav_pfn, pfn_lut[:,iang], fill_value='extrapolate')
        pfn_interp[:,iang] = f_pfn(wav_interp_pfn)
    pfn_interp = np.stack([pfn_interp[:,:]]*4, axis=1)
    pfn_interp[:,2:3,:]=0.
    if(np.any(pfn_interp < 0)):
        print("Warning: PFN interpolation have values < 0, those values will be set to 0.")
        pfn_interp[pfn_interp < 0] = 0
    
    ext_interp_lut = LUT(ext_interp, axes=[wav_interp_ext], names=['wavelength'])
    ssa_interp_lut = LUT(ssa_interp, axes=[wav_interp_ext], names=['wavelength'])
    pfn_interp_lut = LUT(pfn_interp, axes=[wav_interp_ext, None, ang_pfn], names=['wavelength', 'None', 'theta_atm'])
    aeronet_specie = SpeciesUser(name='aeronet', ext=ext_interp_lut, ssa=ssa_interp_lut, phase=pfn_interp_lut, fill_value='extrema')


    if dens is None: D=0.33; aero_dens = np.exp(-(z_profil-5)**2/D**2)
    else: aero_dens = dens

    comp  = CompUser(aeronet_specie, aero_dens, z_profil, aod_lut[0], aod_lut.axes[0][0])
    atm_pro = AtmAFGL(atm_name, grid=z_profil, P0=P0, O3=O3, H2O=H2O, comp=[comp], pfwav=pf_wav, O3_H2O_alt=O3_H2O_alt).calc(b_wav_BS)

    # TODO finish the development below (for computational time optimisation).
    # ext_tot = np.zeros((len(ext_interp_lut.axes[0]), len(z_profil)), dtype=np.float64)
    # ssa_tot = np.zeros((len(ssa_interp_lut.axes[0]), len(z_profil)), dtype=np.float64)
    # pfn_tot = np.zeros((len(pfn_interp_lut.axes[0]), len(z_profil), len(pfn_interp_lut.axes[1]), len(pfn_interp_lut.axes[2])), dtype=np.float64)    

    # atm_pro2 = AtmAFGL(atm_name, comp=[AeroOPAC('desert', aod_lut[0], aod_lut.axes[0][0], phase=phase_tot_lut) ], grid=z_profil, pfwav=pf_wav,
    #                                  prof_aer=(prof_aer_ext_new, prof_aer_ssa_new)).calc(b_wav_BS, phaseOpti=True)

    return atm_pro

def atm_pro_from_aeronet_opti2(date, time, aod_file, ssa_file, pfn_file, b_wav, pfwav=None,
                               z_profil=np.linspace(100., 0., num=101), dens = None,
                               atm_name="afglt", P0=None, O3=None, H2O=None, O3_H2O_alt=None,
                               fill_value_time=None, rayleigh_atm=None, NBTHETA=721):
    """
    Description:  Optimized version (time computation) of atm_pro_from_aeronet()

    === Parameters:
    date            : Date in the following format -> "yyyy-mm-dd"
    time            : Time in the following format -> "hh:mm:ss"
    AOD_file        : Extinction AOD aeronet file (finishing by .aod) or aod LUT
    ssa_file        : Single scattering albedo aeronet file (finishing by .ssa) or ssa LUT
    pfn_file        : Phase matrix aeronet file (finishing by .pfn) or pfn LUT
    bwav            : Kdis bands or list of wavelenghts
    pfwav           : List of wavelenghts where the phase functions are computed
    z_profil        : Altitude grid profil
    dens            : aerosol density in funtion of z_profil
    atm_name        : The atmAFGL atmosphere used
    P0              : Surface pressure
    O3              : Scale ozone vertical column (Dobson units)
    H2O             : Scale Water vertical column
    O3_H2O_alt      : Altitude of H2O and O3 values, by default None and scale from z=0km
    fill_value_time : Passed to interp1d for time interpolation e.g "fill_value='extrema'"
    rayleigh_atm    : MLUT objet with the rayleigh atm profil, if None create it
    NBTHETA         : Phase matrix angle resampling over NBTHETA angles

    === return
    SMART-G atmosphere profil MLUT
    """

    if rayleigh_atm is None :
        rayleigh_atm = AtmAFGL(atm_name, grid=z_profil, P0=P0, O3=O3, H2O=H2O, O3_H2O_alt=O3_H2O_alt).calc(b_wav, phase=False)

    pd_date = pd.Timestamp(date + " " + time)
    nb_sec_day = 24*60*60 # number of seconds in one day
    day_frac = 1 - ( (nb_sec_day - (pd_date.hour*60*60 + pd_date.minute*60 + pd_date.second)) / nb_sec_day )
    day_year_frac = pd_date.day_of_year + day_frac; print('day_year_frac =', day_year_frac)
    year = pd_date.year

    if isinstance(aod_file, LUT): aod_lut = aod_file
    else: aod_lut = read_Aeronet_AOD(aod_file, year=year)
    if isinstance(ssa_file, LUT): ssa_lut = ssa_file
    else: ssa_lut = read_Aeronet_SSA(ssa_file, year=year)
    if isinstance(pfn_file, LUT): pfn_lut = pfn_file
    else: pfn_lut = read_Aeronet_PFN(pfn_file, year=year)
       
    aod_lut = aod_lut.sub({"Day_of_Year(Fraction)": Idx(day_year_frac, fill_value=fill_value_time)})
    ssa_lut = ssa_lut.sub({"Day_of_Year(Fraction)": Idx(day_year_frac, fill_value=fill_value_time)})
    pfn_lut = pfn_lut.sub({"Day_of_Year(Fraction)": Idx(day_year_frac, fill_value=fill_value_time)})

    if not isinstance(b_wav, BandSet): b_wav_BS = BandSet(b_wav)
    else : b_wav_BS = b_wav
    b_wav_unique = np.unique(b_wav_BS)
    if (pfwav is None): pf_wav = b_wav_unique
    else: pf_wav = pfwav

    f_ext      = interp1d(aod_lut.axes[0], aod_lut[:], fill_value='extrapolate')
    ext_interp = f_ext(b_wav_unique)
    if (np.any(ext_interp < 0)):
        print("Warning: AOD interpolation have values < 0, those values will be set to 0.")
        ext_interp[ext_interp < 0] = 0

    f_ssa      = interp1d(ssa_lut.axes[0], ssa_lut[:], fill_value='extrapolate')
    ssa_interp = f_ssa(b_wav_unique)
    if (np.any(ssa_interp < 0)):
        print("Warning: SSA interpolation have values < 0, those values will be set to 0.")
        ssa_interp[ssa_interp < 0] = 0
    if (np.any(ssa_interp > 1)):
        print("Warning: SSA interpolation have values > 1, those values will be set to 1.")
        ssa_interp[ssa_interp > 1] = 1
    
    wav_pfn = pfn_lut.axes[0]
    ang_pfn = pfn_lut.axes[1]
    pfn_interp = np.zeros((len(b_wav_unique), len(ang_pfn)), dtype=np.float64)  
    for iang in range (0, len(ang_pfn)):
        f_pfn = interp1d(wav_pfn, pfn_lut[:,iang], fill_value='extrapolate')
        pfn_interp[:,iang] = f_pfn(b_wav_unique)
    pfn_interp = np.stack([pfn_interp[:,:]]*4, axis=1)
    pfn_interp[:,2:3,:]=0.
    if(np.any(pfn_interp < 0)):
        print("Warning: PFN interpolation have values < 0, those values will be set to 0.")
        pfn_interp[pfn_interp < 0] = 0
    
    ext_interp_lut = LUT(ext_interp, axes=[b_wav_unique], names=['wavelength'])
    ssa_interp_lut = LUT(ssa_interp, axes=[b_wav_unique], names=['wavelength'])
    pfn_interp_lut = LUT(pfn_interp, axes=[b_wav_unique, None, ang_pfn], names=['wavelength', 'None', 'theta_atm'])
    aeronet_specie = SpeciesUser(name='aeronet', ext=ext_interp_lut, ssa=ssa_interp_lut, phase=pfn_interp_lut, fill_value='extrema')


    if dens is None: D=0.33; aero_dens = np.exp(-(z_profil-5)**2/D**2)
    else: aero_dens = dens

    comp  = CompUser(aeronet_specie, aero_dens, z_profil, aod_lut[0], aod_lut.axes[0][0])

    atm_pro = MLUT()
    atm_pro.add_axis('z_atm', rayleigh_atm.axes["z_atm"][:])
    atm_pro.add_axis('wavelength', rayleigh_atm.axes["wavelength"][:])
    atm_pro.add_lut(rayleigh_atm["n_atm"])
    atm_pro.add_lut(rayleigh_atm["T_atm"])
    atm_pro.add_lut(rayleigh_atm["OD_r"])
    atm_pro.add_lut(rayleigh_atm["OD_g"])
    atm_pro.add_lut(rayleigh_atm["pine_atm"])
    atm_pro.add_lut(rayleigh_atm["FQY1_atm"])

    tau_r = rayleigh_atm["OD_r"][:,:]
    tau_g = rayleigh_atm["OD_g"][:,:]
    dtau_r = diff1(tau_r, axis=1)
    dtau_g = diff1(tau_g, axis=1)

    # Praticle/aerosol optical depth and single scattering albedo
    dtau_p, ssa_tmp = comp.dtau_ssa(np.array(b_wav_BS), z_profil, None)
    dtau_p = np.float32(dtau_p); ssa_tmp = np.float32(ssa_tmp)
    tau_p = np.cumsum(dtau_p, axis=1)
    ssa_p = dtau_p * ssa_tmp; ssa_p[dtau_p!=0] /= dtau_p[dtau_p!=0]; ssa_p[dtau_p==0] = 1.
    atm_pro.add_dataset('OD_p', tau_p, axnames=['wavelength', 'z_atm'],
                        attrs={'description': 'Cumulated particles optical thickness at each wavelength'})
    atm_pro.add_dataset('ssa_p_atm', ssa_p, axnames=['wavelength', 'z_atm'],
                        attrs={'description': 'Particles single scattering albedo of the layer'})

    # Atmosphere (total) optical depth
    tau_atm = tau_r + tau_g + tau_p
    atm_pro.add_dataset('OD_atm', tau_atm, axnames=['wavelength', 'z_atm'],
                        attrs={'description': 'Cumulated extinction optical thickness'})
    
    # Scattering optical depth
    tau_sca = np.cumsum(dtau_r + dtau_p*ssa_p, axis=1)
    atm_pro.add_dataset('OD_sca_atm', tau_sca, axnames=['wavelength', 'z_atm'],
                        attrs={'description': 'Cumulated scattering optical thickness'})

    # Absorption optical depth
    tau_abs = np.cumsum(dtau_g + dtau_p*(1-ssa_p), axis=1)
    atm_pro.add_dataset('OD_abs_atm', tau_abs, axnames=['wavelength', 'z_atm'],
                        attrs={'description': 'Cumulated absorption optical thickness'})

    # Atmosphere (total) single scattering albedo
    dtau_atm = diff1(tau_atm, axis=1)
    with np.errstate(invalid='ignore', divide='ignore'):
        ssa_atm = (dtau_r + dtau_p*ssa_p)/dtau_atm
    ssa_atm[np.isnan(ssa_atm)] = 1.
    atm_pro.add_dataset('ssa_atm', ssa_atm, axnames=['wavelength', 'z_atm'],
                        attrs={'description': 'Single scattering albedo of the layer'})

    # Ratio of molecular scattering by total sattering
    with np.errstate(invalid='ignore', divide='ignore'):
        pmol_atm = dtau_r/(dtau_r + dtau_p*ssa_p)
    pmol_atm[np.isnan(pmol_atm)] = 1.
    atm_pro.add_dataset('pmol_atm', pmol_atm, axnames=['wavelength', 'z_atm'],
                        attrs={'description': 'Ratio of molecular scattering to total scattering of the layer'})


    # Phase matrix and phase indices
    pha_ = comp.phase(np.array(pf_wav), np.array([100., 0.]), None, NBTHETA=NBTHETA)
    pha_atm, ipha_atm = calc_iphase(pha_, np.array(b_wav_BS), z_profil)
    print("iphase shape=", ipha_atm.shape)
    atm_pro.add_axis('theta_atm', pha_.axes[-1])
    atm_pro.add_dataset('phase_atm', pha_atm, ['iphase', 'stk', 'theta_atm'])
    atm_pro.add_dataset('iphase_atm', ipha_atm, ['wavelength', 'z_atm'])

    return atm_pro


def artdeco_to_smartg_cld(input_path, output_path=None, h5_group=None, normalize=True, overwrite=False, veff = None, wl_max = 4500):
    """
    Description : Convert ARTDECO cloud h5 file to SMART-G nc file.

    === Parameters:
    input_path  : ARTDECO cloud h5 file path
    output_path : If not None: save the converted SMART-G cloud nc file to output_path
    h5_group    : Group to open in the h5 file
    normalize   : By default True. Normalize p11 phase component integral to 2
    overwrite   : If output_path is given, the save option overwrite can be given. By default False.
    veff        : veff must be given if the cloud properties are dependant with
    wl_max      : Take only wavelengths less or equal to wl_max (in nm)

    === return
    m : MLUT object with cloud properties (SMART-G convention)
    """

    # Deals with the case where h5_group is not provided 
    if h5_group is None:
        with h5py.File(input_path, "r") as f:
            keys = list(f.keys())
        if len(keys) == 1 :
            h5_group = keys[0]
        elif len(keys) > 1:
            raise NameError("The h5 file has more than one group. Please choose one group between: " + ', '.join(keys))

    art_cld = read_mlut_hdf5(input_path, group=h5_group)

    # If p22 doesn't exist --> convention with 4 stk components
    # Care, phase_comp elements are sorted in a specific way
    try:    
        art_cld["p22_phase_function"]
        nstk = int(6)
        phase_comp = ['p11_phase_function', 'p21_phase_function', 'p33_phase_function',
                    'p34_phase_function', 'p22_phase_function', 'p44_phase_function']
    except:
        nstk = int(4)
        # here p33 = p44
        phase_comp = ['p11_phase_function', 'p21_phase_function', 'p44_phase_function', 'p34_phase_function']

    # check if the cloud properties are dependant of veff
    is_veff = False
    try:
        art_cld.axes["veff"]
        is_veff = True
    except:
        pass

    if is_veff and veff is None:
        veff_min = str(np.min(art_cld.axes["veff"]))
        veff_max = str(np.max(art_cld.axes["veff"]))
        raise NameError ("The cloud file is dependant of veff. Please give a veff value between: " + veff_min + " and " + veff_max)
    elif is_veff and veff is not None:   
        art_cld = art_cld.sub({'veff':Idx(veff)})

    m = MLUT()
    reff = np.array(art_cld.axes['reff'], dtype=np.float32)
    m.add_axis('reff', reff)
    nreff = len(m.axes['reff'])

    wav = np.array(np.round(art_cld.axes['wavelengths']*1e3, decimals=3), dtype=np.float32)
    m.add_axis('wav', wav[wav<=wl_max])
    nwav = len(m.axes['wav'])

    stk = np.arange(nstk, dtype=np.int16)
    m.add_axis('stk', stk)

    theta = np.array(np.rad2deg(np.arccos(np.float64(art_cld.axes['mu']))), dtype=np.float64)
    m.add_axis('theta', np.sort(theta))
    ntheta = len(m.axes['theta'])

    phase = np.zeros((nreff, nwav, nstk, ntheta), dtype=np.float32)
    for ipc, pc in enumerate(phase_comp):
        # reorder axes, from 'mu', 'reff', 'wavelengths' to 'reff', 'wavelengths', 'mu'
        phac = art_cld[pc].swapaxes('mu', 'reff').swapaxes('mu', 'wavelengths')

        # only take wavelengths less than wl_max
        phac = phac[:,np.arange(nwav),:]

        # sort theta (since mu = cos(theta) may be sorted differently)
        phac = phac[:,:, np.argsort(theta)]
        phase[:,:,ipc,:] = phac.data

    if nstk == 6 : pha_desc = 'phase matrix integral normalized to 2. stk order: p11, p21, p33, p34, p22 and p44'
    if nstk == 4 : pha_desc = 'phase matrix integral normalized to 2. stk order: p11, p21, p33 and p34'

    # integral of P11 must be equal to 2
    if normalize:
        for iwav in range (0, nwav):
            for ireff in range (0, nreff):  
                f = phase[ireff, iwav, 0, :] # P11
                Norm = np.trapz(f,-art_cld.axes['mu'][::-1])
                phase[ireff, iwav, :, :] *= 2./abs(Norm)

    m.add_dataset('phase', phase, axnames=['reff', 'wav', 'stk', 'theta'], attrs={'description':pha_desc})

    ext = np.array(art_cld["Cext"][:,np.arange(nwav)], np.float64)
    m.add_dataset('ext', ext, axnames=['reff', 'wav'], attrs={'description':'extinction coefficient in km^-1'})

    ssa = np.array(art_cld["single_scattering_albedo"][:,np.arange(nwav)], np.float64)
    m.add_dataset('ssa', ssa, axnames=['reff', 'wav'], attrs={'description':'single scattering albedo'})

    if veff is not None: m.set_attr('veff', veff)

    if output_path is not None: m.save(output_path, overwrite=overwrite)

    return m

    
def extract_split(m):
    '''
    Input
        m: MLUT , result of a previous run
        
    extract the optical properties from a previous run and return the vertical profiles
    prof_abs, prof_ray, prof_aer, and prof_phases the alternative inputs of the AtmAFGL
    '''
    pro_aer = diff1(m['OD_p'].data.astype(np.float32), axis=1)
    ssa_aer = m['ssa_p_atm'].data
    pro_ray = diff1(m['OD_r'].data.astype(np.float32), axis=1)
    pro_abs = diff1(m['OD_g'].data.astype(np.float32), axis=1)
    pro_iphase = m['iphase_atm'].data
    pro_phases = [m['phase_atm'].sub({'iphase':i}) for i in range(pro_iphase.max()+1)]

    return pro_abs, pro_ray, (pro_aer, ssa_aer), (pro_iphase, pro_phases)<|MERGE_RESOLUTION|>--- conflicted
+++ resolved
@@ -45,16 +45,6 @@
         Optical thickness at reference wavelength w_ref
     w_ref : float
         Wavelength in nanometers at reference optical depth tau_ref
-<<<<<<< HEAD
-    H_mix_min/max : float, optional
-        Force min and max altitude of the mixture
-    H_free_min/max : float, optional
-        Force min and max altitude of free troposphere
-    H_stra_min/max : float, optional
-        Force min and max altitude of stratosphere
-    ssa : float | list | 1-D ndarray | 2-D ndarray | LUT
-        Force particle single scattering albedo. If a list is given, it will be converted into an ndarray.
-=======
     H_mix_min : float, optional
         Force min altitude of the mixture
     H_mix_max : float, optional
@@ -73,9 +63,8 @@
         Force scale height (see notes) of the free troposphere
     Z_stra : float, optional
         Force scale height (see notes) of the stratosphere
-    ssa : float | np.ndarray
-        Force particle single scattering albedo (scalar or 1-d array-like for multichromatic)
->>>>>>> 13a9c9be
+    ssa : float | list | 1-D ndarray | 2-D ndarray | LUT
+        Force particle single scattering albedo. If a list is given, it will be converted into an ndarray.
     phase : luts.LUT, optional
         Phase matrix F as function of humidity, wavelength, stoke components and scattering angle    
         The variable names must be: hum (humidity), wav (wavelength), stk (stoke components) and  
@@ -163,30 +152,18 @@
         assert exists(self.filename), '{} does not exist'.format(self.filename)
 
         self.mixture = read_mlut(self.filename)
-<<<<<<< HEAD
-
-=======
->>>>>>> 13a9c9be
         # check if hum dim size == 1 (to avoid lut sub bug)
         if (self.mixture.axes['hum'].size == 1):
             from copy import deepcopy
             from luts.luts import merge
             hum_v1 = self.mixture.axes['hum'][0]
             hum_v2 = hum_v1 + 1
-<<<<<<< HEAD
-            m1 = deepcopy(self.mixture).sub({'hum':0})
-=======
             m1 = deepcopy(self.mixture).sub({'hum':0.})
->>>>>>> 13a9c9be
             m2 = deepcopy(m1)
             m1.set_attr('hum',hum_v1)
             m2.set_attr('hum',hum_v2)
             m3 = merge([m1,m2], ['hum'])
             self.mixture = m3
-<<<<<<< HEAD
-
-=======
->>>>>>> 13a9c9be
         self.hum_or_reff = "hum"
         self.free_tropo = None
         self.strato = None
@@ -219,10 +196,6 @@
         if (H_free_max-H_free_min > 1e-6):
             filename_tmp = join(dir_auxdata, 'aerosols/OPAC/free_troposphere/free_troposphere_sol.nc')
             self.free_tropo = read_mlut(filename_tmp)
-<<<<<<< HEAD
-
-=======
->>>>>>> 13a9c9be
             # check we have the same wl dim than previous aer pro in vert_content
             if len(self.vert_content) > 0:
                 aer_prev = self.vert_content[-1]
@@ -232,10 +205,6 @@
                 nwprev = len(w_prev)
                 if (nwcur != nwprev or (nwcur == nwprev and not np.array_equal(w_cur, w_prev)) ):
                     self.free_tropo = self.free_tropo.sub({'wav': Idx(w_prev, fill_value='extrema,warn')})
-<<<<<<< HEAD
-
-=======
->>>>>>> 13a9c9be
             self.vert_content.append(self.free_tropo)
             self.H_min.append(H_free_min)
             self.H_max.append(H_free_max)
@@ -243,10 +212,6 @@
         if (H_stra_max-H_stra_min > 1e-6):
             filename_tmp = join(dir_auxdata, 'aerosols/OPAC/stratosphere/stratosphere_sol.nc')
             self.strato = read_mlut(filename_tmp)
-<<<<<<< HEAD
-
-=======
->>>>>>> 13a9c9be
             # check we have the same wl dim than previous aer pro in vert_content
             if len(self.vert_content) > 0:
                 aer_prev = self.vert_content[-1]
@@ -256,10 +221,6 @@
                 nwprev = len(w_prev)
                 if (nwcur != nwprev or (nwcur == nwprev and not np.array_equal(w_cur, w_prev)) ):
                     self.strato = self.strato.sub({'wav': Idx(w_prev, fill_value='extrema,warn')})
-<<<<<<< HEAD
-
-=======
->>>>>>> 13a9c9be
             self.vert_content.append(self.strato)
             self.H_min.append(H_stra_min)
             self.H_max.append(H_stra_max)
