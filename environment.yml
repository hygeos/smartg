# to update current environment:
# $ conda env create -p /path/to/env/env-name -f "environment.yml"
#
channels:
  - conda-forge
dependencies:
<<<<<<< HEAD
  - python
  - numpy          # import numpy
  - pandas               # import pandas
=======
  - python<3.12
  - numpy<=1.26.4        # import numpy
  - pandas<=2.2.0        # import pandas
  - scipy<1.14
>>>>>>> 13a9c9be
  - h5py
  - pyarrow
  - openpyxl      # from openpyxl import Workbook
  - pytest      # import pytest
  - pytest-xdist
  - pytest-html
  - progressbar2     # from progressbar import ProgressBar, Percentage, Bar
  - matplotlib    # import matplotlib
  - pycuda               # import pycuda
  - papermill
  - jupyterlab
  - notebook
  - ipywidgets
  - ipympl
  - pyhdf
  - pip
  - jax
  - pip:
    - luts
    - hitran-api<|MERGE_RESOLUTION|>--- conflicted
+++ resolved
@@ -4,16 +4,10 @@
 channels:
   - conda-forge
 dependencies:
-<<<<<<< HEAD
-  - python
-  - numpy          # import numpy
-  - pandas               # import pandas
-=======
   - python<3.12
   - numpy<=1.26.4        # import numpy
   - pandas<=2.2.0        # import pandas
-  - scipy<1.14
->>>>>>> 13a9c9be
+  - scipy>1.14
   - h5py
   - pyarrow
   - openpyxl      # from openpyxl import Workbook
