
/**********************************************************
*	> Includes
***********************************************************/

#include "main.h"
#include "communs.h"
#include "device.h"
#include "host.h"
#include "checkGPUcontext.h"

#ifdef RANDPHILOX4x32_7
//Cette partie est necessitee par les generateurs "1,2,3" pour leur version 64bits.
//Le Philox ne nous interesse pas en 64bits mais a moins de revoir tous les includes fournis avec le Philox (!),
//on est plutot contraint de rajouter ces trois lignes...
#ifndef __STDC_CONSTANT_MACROS
#define __STDC_CONSTANT_MACROS
#endif
#endif

#ifdef _PERF
#include "perfo.h"
static SPerf* perfPrint;
static SPerf* perfInitG;
static SPerf* perfKernel;
static SPerf* perfMemcpyH2DVar;
static SPerf* perfMemcpyH2DTab;
static SPerf* perfMemcpyD2HVar;
static SPerf* perfMemcpyD2HTab;
static SPerf* perfCreateWitness;
static SPerf* perfFree;
static SPerf* perfCreateFinalTab;
#endif


/**********************************************************
*	> Fonction main
***********************************************************/

// Fonction principale
int main (int argc, char *argv[])
{
<<<<<<< HEAD
        /** Initialisation des timers **/
        long int time_current;
        long int time_lastwrite = 0;

=======
	/** Initialisation de la carte graphique **/
	cudaError_t cudaErreur;	// Permet de vérifier les allocations mémoire
    long int time_current;
    long int time_lastwrite = 0;
	
	//
    cudaSetDevice(1);
	cudaDeviceReset();
	
	// Préférer utiliser plus de mémoire cache que de shared memory
	cudaErreur = cudaFuncSetCacheConfig (lancementKernel,  cudaFuncCachePreferL1);
	if( cudaErreur != cudaSuccess ){
		printf("#--------------------#\n");
		printf("# ERREUR: Problème cuFuncSetCacheConfig dans le main\n");
		printf("# Nature de l'erreur: %s\n",cudaGetErrorString(cudaErreur) );
		printf("#--------------------#\n");
		exit(1);
	}
	
>>>>>>> 4e17c3a0
#ifdef _PERF
        perfPrint = NULL;
        perfInitG = NULL;
        perfKernel = NULL;
        perfMemcpyH2DVar = NULL;
        perfMemcpyH2DTab = NULL;
        perfMemcpyD2HVar = NULL;
        perfMemcpyD2HTab = NULL;
        perfCreateWitness = NULL;
        perfCreateFinalTab = NULL;
        perfFree = NULL;
//         perfPrint = CreateSPerf("Affichage");
        perfInitG = CreateSPerf("Init Totale");
        perfKernel = CreateSPerf("Kernel");
        perfMemcpyH2DVar = CreateSPerf("Copie Host vers Device (variables)");
        perfMemcpyH2DTab = CreateSPerf("Copie Host vers Device (tableaux)");
        perfMemcpyD2HVar = CreateSPerf("Copie Device vers Host (variables)");
        perfMemcpyD2HTab = CreateSPerf("Copie Device vers Host (tableaux)");
        perfCreateWitness = CreateSPerf("Creation du fichier temoin (calcul + ecriture)");
        perfCreateFinalTab = CreateSPerf("Creation du fichier final (calcul + ecriture)");
        perfFree = CreateSPerf("Liberation de la memoire");
        StartProcessing(perfInitG);
#endif

	/** Initialisation de la carte graphique **/
	cudaError_t cudaErreur;	// Permet de vérifier les allocations mémoire
	
        // Verification de l'environnement GPU
        if ( CheckGPUContext() != MCCUDA_OK ){
            printf("\n!!MCCUDA Erreur!! main : erreur au sein de CheckGPUContext()\n");
            exit(1);
        }

	//
	cudaDeviceReset();
	
	// Préférer utiliser plus de mémoire cache que de shared memory
	cudaErreur = cudaFuncSetCacheConfig (lancementKernel,  cudaFuncCachePreferL1);
	if( cudaErreur != cudaSuccess ){
		printf("#--------------------#\n");
		printf("# ERREUR: Problème cuFuncSetCacheConfig dans le main\n");
		printf("# Nature de l'erreur: %s\n",cudaGetErrorString(cudaErreur) );
		printf("#--------------------#\n");
		exit(1);
	}
	
	/** Initialisation des constantes du host (en partie recuperees dans le fichier Parametres.txt) **/
	initConstantesHost(argc, argv);
	
	
	/** Vérification que le code compilé est compatible avec la simulation demandée **/
	#ifndef FLAGOCEAN
	if( SIM==0 || SIM==2 || SIM==3 ){
		printf("Veuillez compiler avec le flag FLAGOCEAN afin d'utiliser ce milieu \n");
		exit(1);
	}
	#endif
	
	
	/** Variables du main **/
	
	double tempsPrec = 0.; 	//temps ecoule de la simulation precedente
	
	// Regroupement et initialisation des variables a envoyer dans le kernel (structure de variables)
	Variables* var_H; //variables version host
	Variables* var_D; //variables version device
	initVariables(&var_H, &var_D);
	
	// Regroupement et initialisation des tableaux a envoyer dans le kernel (structure de pointeurs)
	Tableaux tab_H; //tableaux version host
	Tableaux tab_D; //tableaux version device
	initTableaux(&tab_H, &tab_D);
	
	// Variables et tableaux qui restent dans le host et se remplissent petit à petit
	unsigned long long nbPhotonsTot = 0; //nombre total de photons traités
	
	#ifdef PROGRESSION
	unsigned long long nbPhotonsSorTot = 0; //nombre total de photons ressortis
	#endif
	
	double* tabPhotonsTot; //tableau du poids total des photons sortis
	tabPhotonsTot = (double*)malloc(4*NBTHETA * NBPHI * sizeof(*(tabPhotonsTot)));
	if( tabPhotonsTot == NULL ){
		printf("ERREUR: Problème de malloc de tabPhotonsTot dans le main\n");
		exit(1);
	}
	
	memset(tabPhotonsTot,0,4*NBTHETA*NBPHI*sizeof(*(tabPhotonsTot)));
	
	double* tabPhotonsTotDown; //tableau du poids total des photons sortis
	tabPhotonsTotDown = (double*)malloc(4*NBTHETA * NBPHI * sizeof(*(tabPhotonsTotDown)));
	if( tabPhotonsTotDown == NULL ){
		printf("ERREUR: Problème de malloc de tabPhotonsTotDown dans le main\n");
		exit(1);
	}
	
	memset(tabPhotonsTotDown,0,4*NBTHETA*NBPHI*sizeof(*(tabPhotonsTotDown)));
	
	// Variables permettant le calcul du résultat final
    double *tabFinal;   // tableau final: 4 dimensions pour
                        // R=stokes1+stokes2(dim0) , Q=stokes1-stokes2(dim1),
                        // U=stokes3(dim2)  et Nbphoton(dim4)
    tabFinal = (double*)malloc(4*NBTHETA*NBPHI*sizeof(double));

    double *tabFinalDown;   // tableau final: 4 dimensions pour
                        // R=stokes1+stokes2(dim0) , Q=stokes1-stokes2(dim1),
                        // U=stokes3(dim2)  et Nbphoton(dim4)
    tabFinalDown = (double*)malloc(4*NBTHETA*NBPHI*sizeof(double));

	double *tabTh;
    tabTh = (double*)malloc(NBTHETA*sizeof(double));
	double *tabPhi;
    tabPhi = (double*)malloc(NBPHI*sizeof(double));
	
	#ifdef SPHERIQUE	/* Code spécifique à une atmosphère sphérique */
	// Définition et initialisation des constantes initiales du photon
	Init* init_H;
	Init* init_D;
	initInit(&init_H, &init_D);
	#endif
	
#ifdef _PERF
    StopProcessing(perfInitG);
    GetElapsedTime(perfInitG);
#endif

	#ifdef TABRAND
	// DEBUG Recuperations des nombres aleatoires du random en place
	float tableauRand_H[100] = {0};
	float* tableauRand_D;
	if( cudaMalloc(&tableauRand_D, 100 * sizeof(float)) != cudaSuccess){
		printf("ERREUR: Problème de cudaMalloc de tableauRand_D dans le main\n");
		exit(1);
	}
	cudaMemset(tableauRand_D, 0, 100 * sizeof(float));
	#endif
	
	
	/** Vérification de l'existence ou non d'un fichier témoin **/
    verifierFichier();
	
	#ifdef PARAMETRES
	/** Affichage des paramètres de la simulation **/
	afficheParametres();
	#endif
	
#ifdef _PERF
        StartProcessing(perfInitG);
#endif
	/** Calcul des modèles utiles à l'algorithme **/
	// Calcul de faer, modèle de diffusion des aérosols
	if( TAUAER > 0 ){
		calculFaer( PATHDIFFAER, &tab_H, &tab_D );
// 		verificationFAER( "./test/FAER_test.txt", tab_H );
        }
#ifdef _PERF
                StopProcessing(perfInitG);
                GetElapsedTime(perfInitG);
#endif
	
	// Calcul de foce, modèle de diffusion dans l'océan
	#ifdef FLAGOCEAN
	if( SIM==0 || SIM==2 || SIM==3 ){
		calculFoce( &tab_H, &tab_D );
// 		verificationFoce( "./test/Foce_test.txt", tab_H );
	}
	#endif

#ifdef _PERF
        StartProcessing(perfInitG);
#endif
	// Calcul du mélange Molécule/Aérosol dans l'atmosphère en fonction de la couche
	profilAtm( &tab_H, &tab_D );
// 	verificationAtm( tab_H );
#ifdef _PERF
        StopProcessing(perfInitG);
        GetElapsedTime(perfInitG);
#endif
	
	
	/** Initialisation des constantes du device à partir des constantes du host **/
#ifdef _PERF
        StartProcessing(perfInitG);
#endif
	initConstantesDevice();
	
	/** Séparation du code pour atmosphère sphérique ou parallèle **/
	#ifdef SPHERIQUE	/* Code spécifique à une atmosphère sphérique */
	// Calcul du point d'impact du photon
	impactInit(init_H, init_D, &tab_H, &tab_D);

	#ifdef DEBUG
	printf("Paramètres initiaux du photon: taumax0=%lf - zintermax=%lf - (%lf,%lf,%lf)\n",\
		   init_H->taumax0, init_H->zintermax0, init_H->x0, init_H->y0, init_H->z0 );
// 	for(int i=0; i<NATM+1; i++)
// 		printf("zph0[%d]=%10.7f - hph0[%d]=%10.7f\n",i, tab_H.zph0[i], i ,tab_H.hph0[i] );
	#endif
	
	#endif /* Fin de la spécification atmosphère sphérique */
	
	
#ifdef _PERF
    StopProcessing(perfInitG);
    GetElapsedTime(perfInitG);
#endif

	/** Fonction qui permet de poursuivre la simulation précédente si elle n'est pas terminee **/
	lireHDFTemoin(var_H, var_D, &nbPhotonsTot, tabPhotonsTot, tabPhotonsTotDown, &tempsPrec);
	
	
	#ifdef TRAJET
	// DEBUG : Variables permettant de récupérer le début du trajet d'un photon
	Evnt evnt_H[NBTRAJET];
	Evnt* evnt_D;
	if( cudaMalloc(&evnt_D, NBTRAJET* sizeof(Evnt)) != cudaSuccess){
		printf("ERREUR: Problème de cudaMalloc de evnt_D dans le main\n");
		exit(1);
	}

	initEvnt(evnt_H, evnt_D);
	#endif
	
	/** Organisation des threads en blocks de threads et en grids de blocks **/
	dim3 blockSize(XBLOCK,YBLOCK);
	dim3 gridSize(XGRID,YGRID);


	// Variable permettant de savoir si on est passé dans la boucle ou non
	bool passageBoucle = false;
	if(nbPhotonsTot < NBPHOTONS) 
		passageBoucle = true;
	
	// Tant qu'il n'y a pas assez de photons traités on relance le kernel
	while(nbPhotonsTot < NBPHOTONS)
	{
		/** Remise à zéro de certaines variables et certains tableaux **/
#ifdef _PERF
        StartProcessing(perfMemcpyH2DVar);
#endif
// 		reinitVariables(var_H, var_D);
		cudaErreur = cudaMemset(&(var_D->nbPhotons), 0, sizeof(var_D->nbPhotons));
		if( cudaErreur != cudaSuccess ){
			printf("#--------------------#\n");
			printf("# ERREUR: Problème de cudaMemset var_D.nbPhotons dans le main\n");
			printf("# Nature de l'erreur: %s\n",cudaGetErrorString(cudaErreur) );
			printf("#--------------------#\n");
			exit(1);
		}
#ifdef _PERF
        StopProcessing(perfMemcpyH2DVar);
        GetElapsedTime(perfMemcpyH2DVar);
#endif
		#ifdef PROGRESSION
		cudaErreur = cudaMemset(&(var_D->nbPhotonsSor), 0, sizeof(var_D->nbPhotonsSor));
		if( cudaErreur != cudaSuccess ){
			printf("#--------------------#\n");
			printf("# ERREUR: Problème de cudaMemset var_D.nbPhotons dans le main\n");
			printf("# Nature de l'erreur: %s\n",cudaGetErrorString(cudaErreur) );
			printf("#--------------------#\n");
			exit(1);
		}
		#endif
		
		
		/** Réinitialisation des données de la simulation **/
#ifdef _PERF
                StartProcessing(perfMemcpyH2DTab);
#endif
		cudaErreur = cudaMemset(tab_D.tabPhotons, 0, 4*NBTHETA * NBPHI * sizeof(*(tab_D.tabPhotons)));
		if( cudaErreur != cudaSuccess ){
			printf("#--------------------#\n");
			printf("# ERREUR: Problème de cudaMemset tab_D.tabPhotons dans le main\n");
			printf("# Nature de l'erreur: %s\n",cudaGetErrorString(cudaErreur) );
			printf("#--------------------#\n");
			exit(1);
                }

		cudaErreur = cudaMemset(tab_D.tabPhotonsDown, 0, 4*NBTHETA * NBPHI * sizeof(*(tab_D.tabPhotonsDown)));
		if( cudaErreur != cudaSuccess ){
			printf("#--------------------#\n");
			printf("# ERREUR: Problème de cudaMemset tab_D.tabPhotonsDown dans le main\n");
			printf("# Nature de l'erreur: %s\n",cudaGetErrorString(cudaErreur) );
			printf("#--------------------#\n");
			exit(1);
                }
#ifdef _PERF
                StopProcessing(perfMemcpyH2DTab);
                GetElapsedTime(perfMemcpyH2DTab);
#endif
		
#ifdef _PERF
                StartProcessing(perfKernel);
#endif
		/** Lancement du kernel **/
		lancementKernel<<<gridSize, blockSize>>>(var_D, tab_D
				#ifdef SPHERIQUE
				, init_D
				#endif
				#ifdef TABRAND
				, tableauRand_D
				#endif
				#ifdef TRAJET
				, evnt_D //récupération d'un trajet de photons
				#endif
							);
		// Attend que tous les threads aient fini avant de faire autre chose
// 		cudaThreadSynchronize();
#ifdef _PERF
                cudaThreadSynchronize();
                StopProcessing(perfKernel);
                GetElapsedTime(perfKernel);
#endif
		
#ifdef _PERF
                StartProcessing(perfMemcpyD2HVar);
#endif
		/** Récupération des variables et d'un tableau envoyés dans le kernel **/
		cudaErreur = cudaMemcpy(var_H, var_D, sizeof(Variables), cudaMemcpyDeviceToHost);
		if( cudaErreur != cudaSuccess ){
			printf("#--------------------#\n");
			printf("# ERREUR: Problème de copie var_D dans le main\n");
			printf("# Nature de l'erreur: %s\n",cudaGetErrorString(cudaErreur) );
			printf("#--------------------#\n");
			exit(1);
                }
#ifdef _PERF
                        StopProcessing(perfMemcpyD2HVar);
                        GetElapsedTime(perfMemcpyD2HVar);
#endif

		// On remplit les variables et tableau qui restent dans le host
		nbPhotonsTot += var_H->nbPhotons;

#ifdef _PERF
                StartProcessing(perfMemcpyD2HTab);
#endif
		/** Copie des informations du device pour la création du fichier témoin **/
		/* Il a été remarqué que sans cette copie et remise à zéro du tableau tab_D.tabPhotons, des erreurs apparaissent si les
valeurs stockées sont élevées. Ceci doit venir du fait que l'on somme une grosse valeur à une plus faible */
		cudaErreur = cudaMemcpy(tab_H.tabPhotons, tab_D.tabPhotons, 4*NBTHETA * NBPHI * sizeof(*(tab_H.tabPhotons)),
cudaMemcpyDeviceToHost);
		if( cudaErreur != cudaSuccess ){
			printf( "ERREUR: Problème de copie tab_H.tabPhotons dans le main\n");
			printf( "Nature de l'erreur: %s\n",cudaGetErrorString(cudaErreur) );
			exit(1);
		}

		cudaErreur = cudaMemcpy(tab_H.tabPhotonsDown, tab_D.tabPhotonsDown, 4*NBTHETA * NBPHI * sizeof(*(tab_H.tabPhotonsDown)),
cudaMemcpyDeviceToHost);
		if( cudaErreur != cudaSuccess ){
			printf( "ERREUR: Problème de copie tab_H.tabPhotonsDown dans le main\n");
			printf( "Nature de l'erreur: %s\n",cudaGetErrorString(cudaErreur) );
			exit(1);
        }
#ifdef _PERF
                        StopProcessing(perfMemcpyD2HTab);
                        GetElapsedTime(perfMemcpyD2HTab);
#endif

#ifdef _PERF
                StartProcessing(perfCreateWitness);
#endif
		/** Creation d'un fichier témoin pour pouvoir reprendre la simulation en cas d'arrêt **/
		for(int i = 0; i < 4*NBTHETA*NBPHI; i++) {
			tabPhotonsTot[i] += (double) tab_H.tabPhotons[i];
			tabPhotonsTotDown[i] += (double) tab_H.tabPhotonsDown[i];
        }
		
        time_current = clock() / CLOCKS_PER_SEC;
		if ((WRITE_PERIOD > 0) && ((time_current - time_lastwrite > 60*WRITE_PERIOD) || (time_lastwrite == 0))) {
            printf("== WRITING WITNESS FILE ==\n"); // FIXME
            creerHDFTemoin(tabPhotonsTot, tabPhotonsTotDown, nbPhotonsTot,var_H, tempsPrec);
            time_lastwrite = time_current;
        }
#ifdef _PERF
                        StopProcessing(perfCreateWitness);
                        GetElapsedTime(perfCreateWitness);
#endif
		
		#ifdef PROGRESSION
		nbPhotonsSorTot += var_H->nbPhotonsSor;
		#endif
		
		
		/** Affichage de l'avancement de la simulation **/
		afficheProgress(nbPhotonsTot, var_H, tempsPrec
			#ifdef PROGRESSION
			, nbPhotonsSorTot
			#endif
			);
	}
	
	// Si on n'est pas passé dans la boucle on affiche quand-même l'avancement de la simulation
	if(!passageBoucle) afficheProgress(nbPhotonsTot, var_H, tempsPrec
					#ifdef PROGRESSION
					, nbPhotonsSorTot
					#endif
					  );
	
	
	#ifdef TABRAND
	// DEBUG Recuperations et affichage des nombres aleatoires du random
	cudaErreur = cudaMemcpy(tableauRand_H, tableauRand_D, 100 * sizeof(float), cudaMemcpyDeviceToHost);
	if( cudaErreur != cudaSuccess ){
		printf( "ERREUR: Problème de copie tableauRand_D dans le main\n");
		printf( "Nature de l'erreur: %s\n",cudaGetErrorString(cudaErreur) );
		exit(1);
	}


	printf("\n=====RAND========================\n");
	for(int i = 0; i < 10; i++)
	{
		printf("thread%d : ", i%5);
		for(int j = 0; j < 10; j++)
		{
			printf("%f - ", tableauRand_H[i*10+j]);
		}
		printf("\n");
	}
	printf("==================================\n");
	#endif
	
	
#ifdef _PERF
        StartProcessing(perfCreateFinalTab);
#endif
	/** Création et calcul du tableau final (regroupant le poids de tous les photons ressortis sur une demi-sphère,
	 * par unité de surface) 
	**/	
	// Remplissage des 3 tableaux
	calculTabFinal(tabFinal, tabTh, tabPhi, tabPhotonsTot, nbPhotonsTot);
	calculTabFinal(tabFinalDown, tabTh, tabPhi, tabPhotonsTotDown, nbPhotonsTot);

	
	/** Fonction qui crée le fichier .hdf contenant le résultat final sur la demi-sphère **/
//	creerHDFResultats(tabFinal, tabTh, tabPhi, nbPhotonsTot, var_H, tempsPrec);
	creerHDFResultats(tabFinal, tabFinalDown, tabTh, tabPhi, nbPhotonsTot, var_H, tempsPrec);
#ifdef _PERF
        StopProcessing(perfCreateFinalTab);
        GetElapsedTime(perfCreateFinalTab);
#endif
	printf(" Fin de l'execution du programme. Resultats stockes dans %s\n",PATHRESULTATSHDF);
	
	#ifdef TRAJET
	/** Affichage du trajet du photon **/
	// Récupération des variables envoyées dans le kernel
	cudaErreur = cudaMemcpy(evnt_H, evnt_D, NBTRAJET * sizeof(Evnt), cudaMemcpyDeviceToHost);
	if( cudaErreur != cudaSuccess ){
		printf( "ERREUR: Problème de copie evnt_D dans le main\n");
		printf( "Nature de l'erreur: %s\n",cudaGetErrorString(cudaErreur) );
		exit(1);
	}
	
	// Affichage du trajet du premier thread
	afficheTrajet(evnt_H);
	#endif

#ifdef _PERF
        StartProcessing(perfFree);
#endif
	/** Libération de la mémoire allouée **/
	// Libération du groupe de variables envoyé dans le kernel
	cudaErreur = cudaFree(var_D);
	if( cudaErreur != cudaSuccess ){
		printf( "ERREUR: Problème de free de var_D dans le main\n");
		printf( "Nature de l'erreur: %s\n",cudaGetErrorString(cudaErreur) );
		exit(1);
	}

	free(var_H);
    free(tabFinal);
    free(tabFinalDown);
    free(tabPhi);
    free(tabTh);

	#ifdef SPHERIQUE	/* Code spécifique à une atmosphère sphérique */
	cudaErreur = cudaFree(init_D);
	if( cudaErreur != cudaSuccess ){
		printf( "ERREUR: Problème de free de init_D dans le main\n");
		printf( "Nature de l'erreur: %s\n",cudaGetErrorString(cudaErreur) );
		exit(1);
	}

	free(init_H);
	#endif
	
	// Libération des tableaux envoyés dans le kernel
	freeTableaux(&tab_H, &tab_D);
	// Libération du tableau du host
	free( tabPhotonsTot );
	free( tabPhotonsTotDown );

	// Libération des variables qui récupèrent le trajet d'un photon
	#ifdef TRAJET
	cudaErreur = cudaFree(evnt_D);
	if( cudaErreur != cudaSuccess ){
		printf( "ERREUR: Problème de free de evnt_D dans le main\n");
		printf( "Nature de l'erreur: %s\n",cudaGetErrorString(cudaErreur) );
		exit(1);
	}
	#endif
	
	#ifdef TABRAND
	//DEBUG random
	cudaErreur = cudaFree(tableauRand_D);
	if( cudaErreur != cudaSuccess ){
		printf( "ERREUR: Problème de free tableauRand_D dans le main\n");
		printf( "Nature de l'erreur: %s\n",cudaGetErrorString(cudaErreur) );
		exit(1);
	}
	#endif
#ifdef _PERF
        StopProcessing(perfFree);
        GetElapsedTime(perfFree);
#endif

#ifdef _PERF
        if ( perfPrint != NULL )
            printf("\n %s...%u us", GetName(perfPrint), GetTotalElapsedTime(perfPrint));
        if ( perfInitG != NULL )
            printf("\n %s...%u us", GetName(perfInitG), GetTotalElapsedTime(perfInitG));
        if ( perfKernel != NULL )
            printf("\n %s...%u us", GetName(perfKernel), GetTotalElapsedTime(perfKernel));
        if ( perfMemcpyH2DVar != NULL )
            printf("\n %s...%u us", GetName(perfMemcpyH2DVar), GetTotalElapsedTime(perfMemcpyH2DVar));
        if ( perfMemcpyH2DTab != NULL )
            printf("\n %s...%u us", GetName(perfMemcpyH2DTab), GetTotalElapsedTime(perfMemcpyH2DTab));
        if ( perfMemcpyD2HVar != NULL )
            printf("\n %s...%u us", GetName(perfMemcpyD2HVar), GetTotalElapsedTime(perfMemcpyD2HVar));
        if ( perfMemcpyD2HTab != NULL )
            printf("\n %s...%u us", GetName(perfMemcpyD2HTab), GetTotalElapsedTime(perfMemcpyD2HTab));
        if ( perfCreateWitness != NULL )
            printf("\n %s...%u us", GetName(perfCreateWitness), GetTotalElapsedTime(perfCreateWitness));
        if ( perfCreateFinalTab != NULL )
            printf("\n %s...%u us", GetName(perfCreateFinalTab), GetTotalElapsedTime(perfCreateFinalTab));
        if ( perfFree != NULL )
            printf("\n %s...%u us", GetName(perfFree), GetTotalElapsedTime(perfFree));
        DeleteSPerf(perfPrint);
        DeleteSPerf(perfInitG);
        DeleteSPerf(perfKernel);
        DeleteSPerf(perfMemcpyH2DVar);
        DeleteSPerf(perfMemcpyH2DTab);
        DeleteSPerf(perfMemcpyD2HVar);
        DeleteSPerf(perfMemcpyD2HTab);
        DeleteSPerf(perfCreateWitness);
        DeleteSPerf(perfCreateFinalTab);
        DeleteSPerf(perfFree);
        printf("\n");
#endif

	return 0;

}<|MERGE_RESOLUTION|>--- conflicted
+++ resolved
@@ -40,32 +40,10 @@
 // Fonction principale
 int main (int argc, char *argv[])
 {
-<<<<<<< HEAD
         /** Initialisation des timers **/
         long int time_current;
         long int time_lastwrite = 0;
 
-=======
-	/** Initialisation de la carte graphique **/
-	cudaError_t cudaErreur;	// Permet de vérifier les allocations mémoire
-    long int time_current;
-    long int time_lastwrite = 0;
-	
-	//
-    cudaSetDevice(1);
-	cudaDeviceReset();
-	
-	// Préférer utiliser plus de mémoire cache que de shared memory
-	cudaErreur = cudaFuncSetCacheConfig (lancementKernel,  cudaFuncCachePreferL1);
-	if( cudaErreur != cudaSuccess ){
-		printf("#--------------------#\n");
-		printf("# ERREUR: Problème cuFuncSetCacheConfig dans le main\n");
-		printf("# Nature de l'erreur: %s\n",cudaGetErrorString(cudaErreur) );
-		printf("#--------------------#\n");
-		exit(1);
-	}
-	
->>>>>>> 4e17c3a0
 #ifdef _PERF
         perfPrint = NULL;
         perfInitG = NULL;
